--- conflicted
+++ resolved
@@ -208,11 +208,8 @@
 	case SMR:
 		return (smr_entered_load(p, vm_radix_smr));
 	}
-<<<<<<< HEAD
-=======
 	/* This is unreachable, silence gcc. */
 	panic("vm_radix_node_get: Unknown access type");
->>>>>>> d342b08e
 }
 
 static __inline void
