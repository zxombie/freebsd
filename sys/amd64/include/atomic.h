/*-
 * Copyright (c) 1998 Doug Rabson
 * All rights reserved.
 *
 * Redistribution and use in source and binary forms, with or without
 * modification, are permitted provided that the following conditions
 * are met:
 * 1. Redistributions of source code must retain the above copyright
 *    notice, this list of conditions and the following disclaimer.
 * 2. Redistributions in binary form must reproduce the above copyright
 *    notice, this list of conditions and the following disclaimer in the
 *    documentation and/or other materials provided with the distribution.
 *
 * THIS SOFTWARE IS PROVIDED BY THE AUTHOR AND CONTRIBUTORS ``AS IS'' AND
 * ANY EXPRESS OR IMPLIED WARRANTIES, INCLUDING, BUT NOT LIMITED TO, THE
 * IMPLIED WARRANTIES OF MERCHANTABILITY AND FITNESS FOR A PARTICULAR PURPOSE
 * ARE DISCLAIMED.  IN NO EVENT SHALL THE AUTHOR OR CONTRIBUTORS BE LIABLE
 * FOR ANY DIRECT, INDIRECT, INCIDENTAL, SPECIAL, EXEMPLARY, OR CONSEQUENTIAL
 * DAMAGES (INCLUDING, BUT NOT LIMITED TO, PROCUREMENT OF SUBSTITUTE GOODS
 * OR SERVICES; LOSS OF USE, DATA, OR PROFITS; OR BUSINESS INTERRUPTION)
 * HOWEVER CAUSED AND ON ANY THEORY OF LIABILITY, WHETHER IN CONTRACT, STRICT
 * LIABILITY, OR TORT (INCLUDING NEGLIGENCE OR OTHERWISE) ARISING IN ANY WAY
 * OUT OF THE USE OF THIS SOFTWARE, EVEN IF ADVISED OF THE POSSIBILITY OF
 * SUCH DAMAGE.
 *
 * $FreeBSD$
 */
#ifndef _MACHINE_ATOMIC_H_
#define	_MACHINE_ATOMIC_H_

#ifndef _SYS_CDEFS_H_
#error this file needs sys/cdefs.h as a prerequisite
#endif

#define	mb()	__asm __volatile("mfence;" : : : "memory")
#define	wmb()	__asm __volatile("sfence;" : : : "memory")
#define	rmb()	__asm __volatile("lfence;" : : : "memory")

/*
 * Various simple operations on memory, each of which is atomic in the
 * presence of interrupts and multiple processors.
 *
 * atomic_set_char(P, V)	(*(u_char *)(P) |= (V))
 * atomic_clear_char(P, V)	(*(u_char *)(P) &= ~(V))
 * atomic_add_char(P, V)	(*(u_char *)(P) += (V))
 * atomic_subtract_char(P, V)	(*(u_char *)(P) -= (V))
 *
 * atomic_set_short(P, V)	(*(u_short *)(P) |= (V))
 * atomic_clear_short(P, V)	(*(u_short *)(P) &= ~(V))
 * atomic_add_short(P, V)	(*(u_short *)(P) += (V))
 * atomic_subtract_short(P, V)	(*(u_short *)(P) -= (V))
 *
 * atomic_set_int(P, V)		(*(u_int *)(P) |= (V))
 * atomic_clear_int(P, V)	(*(u_int *)(P) &= ~(V))
 * atomic_add_int(P, V)		(*(u_int *)(P) += (V))
 * atomic_subtract_int(P, V)	(*(u_int *)(P) -= (V))
 * atomic_readandclear_int(P)	(return (*(u_int *)(P)); *(u_int *)(P) = 0;)
 *
 * atomic_set_long(P, V)	(*(u_long *)(P) |= (V))
 * atomic_clear_long(P, V)	(*(u_long *)(P) &= ~(V))
 * atomic_add_long(P, V)	(*(u_long *)(P) += (V))
 * atomic_subtract_long(P, V)	(*(u_long *)(P) -= (V))
 * atomic_readandclear_long(P)	(return (*(u_long *)(P)); *(u_long *)(P) = 0;)
 */

/*
 * The above functions are expanded inline in the statically-linked
 * kernel.  Lock prefixes are generated if an SMP kernel is being
 * built.
 *
 * Kernel modules call real functions which are built into the kernel.
 * This allows kernel modules to be portable between UP and SMP systems.
 */
#if defined(KLD_MODULE) || !defined(__GNUCLIKE_ASM)
#define	ATOMIC_ASM(NAME, TYPE, OP, CONS, V)			\
void atomic_##NAME##_##TYPE(volatile u_##TYPE *p, u_##TYPE v);	\
void atomic_##NAME##_barr_##TYPE(volatile u_##TYPE *p, u_##TYPE v)

int	atomic_cmpset_int(volatile u_int *dst, u_int expect, u_int src);
int	atomic_cmpset_long(volatile u_long *dst, u_long expect, u_long src);
u_int	atomic_fetchadd_int(volatile u_int *p, u_int v);
u_long	atomic_fetchadd_long(volatile u_long *p, u_long v);

#define	ATOMIC_STORE_LOAD(TYPE, LOP, SOP)			\
u_##TYPE	atomic_load_acq_##TYPE(volatile u_##TYPE *p);	\
void		atomic_store_rel_##TYPE(volatile u_##TYPE *p, u_##TYPE v)

#else /* !KLD_MODULE && __GNUCLIKE_ASM */

/*
 * For userland, always use lock prefixes so that the binaries will run
 * on both SMP and !SMP systems.
 */
#if defined(SMP) || !defined(_KERNEL)
#define	MPLOCKED	"lock ; "
#else
#define	MPLOCKED
#endif

/*
 * The assembly is volatilized to avoid code chunk removal by the compiler.
 * GCC aggressively reorders operations and memory clobbering is necessary
 * in order to avoid that for memory barriers.
 */
#define	ATOMIC_ASM(NAME, TYPE, OP, CONS, V)		\
static __inline void					\
atomic_##NAME##_##TYPE(volatile u_##TYPE *p, u_##TYPE v)\
{							\
	__asm __volatile(MPLOCKED OP			\
	: "=m" (*p)					\
	: CONS (V), "m" (*p)				\
	: "cc");					\
}							\
							\
static __inline void					\
atomic_##NAME##_barr_##TYPE(volatile u_##TYPE *p, u_##TYPE v)\
{							\
	__asm __volatile(MPLOCKED OP			\
	: "=m" (*p)					\
	: CONS (V), "m" (*p)				\
	: "memory", "cc");				\
}							\
struct __hack

/*
 * Atomic compare and set, used by the mutex functions
 *
 * if (*dst == expect) *dst = src (all 32 bit words)
 *
 * Returns 0 on failure, non-zero on success
 */

static __inline int
atomic_cmpset_int(volatile u_int *dst, u_int expect, u_int src)
{
	u_char res;

	__asm __volatile(
	"	" MPLOCKED "		"
	"	cmpxchgl %2,%1 ;	"
	"       sete	%0 ;		"
	"1:				"
	"# atomic_cmpset_int"
	: "=a" (res),			/* 0 */
	  "=m" (*dst)			/* 1 */
	: "r" (src),			/* 2 */
	  "a" (expect),			/* 3 */
	  "m" (*dst)			/* 4 */
	: "memory", "cc");

	return (res);
}

static __inline int
atomic_cmpset_long(volatile u_long *dst, u_long expect, u_long src)
{
	u_char res;

	__asm __volatile(
	"	" MPLOCKED "		"
	"	cmpxchgq %2,%1 ;	"
	"       sete	%0 ;		"
	"1:				"
	"# atomic_cmpset_long"
	: "=a" (res),			/* 0 */
	  "=m" (*dst)			/* 1 */
	: "r" (src),			/* 2 */
	  "a" (expect),			/* 3 */
	  "m" (*dst)			/* 4 */
	: "memory", "cc");

	return (res);
}

/*
 * Atomically add the value of v to the integer pointed to by p and return
 * the previous value of *p.
 */
static __inline u_int
atomic_fetchadd_int(volatile u_int *p, u_int v)
{

	__asm __volatile(
	"	" MPLOCKED "		"
	"	xaddl	%0, %1 ;	"
	"# atomic_fetchadd_int"
	: "+r" (v),			/* 0 (result) */
	  "=m" (*p)			/* 1 */
	: "m" (*p)			/* 2 */
	: "cc");
	return (v);
}

/*
 * Atomically add the value of v to the long integer pointed to by p and return
 * the previous value of *p.
 */
static __inline u_long
atomic_fetchadd_long(volatile u_long *p, u_long v)
{

	__asm __volatile(
	"	" MPLOCKED "		"
	"	xaddq	%0, %1 ;	"
	"# atomic_fetchadd_long"
	: "+r" (v),			/* 0 (result) */
	  "=m" (*p)			/* 1 */
	: "m" (*p)			/* 2 */
	: "cc");
	return (v);
}

<<<<<<< HEAD
=======
/*
 * We assume that a = b will do atomic loads and stores.  Due to the
 * IA32 memory model, a simple store guarantees release semantics.
 *
 * However, loads may pass stores, so for atomic_load_acq we have to
 * ensure a Store/Load barrier to do the load in SMP kernels.  We use
 * "lock cmpxchg" as recommended by the AMD Software Optimization
 * Guide, and not mfence.  For UP kernels, however, the cache of the
 * single processor is always consistent, so we only need to take care
 * of the compiler.
 */
#define	ATOMIC_STORE(TYPE)				\
static __inline void					\
atomic_store_rel_##TYPE(volatile u_##TYPE *p, u_##TYPE v)\
{							\
	__compiler_membar();				\
	*p = v;						\
}							\
struct __hack

>>>>>>> 85823a3b
#if defined(_KERNEL) && !defined(SMP)

/*
 * We assume that a = b will do atomic loads and stores.  However, on a
 * PentiumPro or higher, reads may pass writes, so for that case we have
 * to use a serializing instruction (i.e. with LOCK) to do the load in
 * SMP kernels.  For UP kernels, however, the cache of the single processor
 * is always consistent, so we only need to take care of compiler.
 */
#define	ATOMIC_STORE_LOAD(TYPE, LOP, SOP)		\
static __inline u_##TYPE				\
atomic_load_acq_##TYPE(volatile u_##TYPE *p)		\
{							\
	u_##TYPE tmp;					\
							\
	tmp = *p;					\
<<<<<<< HEAD
	__asm __volatile ("" : : : "memory");		\
=======
	__compiler_membar();				\
>>>>>>> 85823a3b
	return (tmp);					\
}							\
							\
static __inline void					\
atomic_store_rel_##TYPE(volatile u_##TYPE *p, u_##TYPE v)\
{							\
	__asm __volatile ("" : : : "memory");		\
	*p = v;						\
}							\
struct __hack

#else /* !(_KERNEL && !SMP) */

#define	ATOMIC_STORE_LOAD(TYPE, LOP, SOP)		\
static __inline u_##TYPE				\
atomic_load_acq_##TYPE(volatile u_##TYPE *p)		\
{							\
	u_##TYPE res;					\
							\
	__asm __volatile(MPLOCKED LOP			\
	: "=a" (res),			/* 0 */		\
	  "=m" (*p)			/* 1 */		\
	: "m" (*p)			/* 2 */		\
	: "memory", "cc");				\
							\
	return (res);					\
}							\
							\
/*							\
 * The XCHG instruction asserts LOCK automagically.	\
 */							\
static __inline void					\
atomic_store_rel_##TYPE(volatile u_##TYPE *p, u_##TYPE v)\
{							\
	__asm __volatile(SOP				\
	: "=m" (*p),			/* 0 */		\
	  "+r" (v)			/* 1 */		\
	: "m" (*p)			/* 2 */		\
	: "memory");					\
}							\
struct __hack

#endif /* _KERNEL && !SMP */

#endif /* KLD_MODULE || !__GNUCLIKE_ASM */

ATOMIC_ASM(set,	     char,  "orb %b1,%0",  "iq",  v);
ATOMIC_ASM(clear,    char,  "andb %b1,%0", "iq", ~v);
ATOMIC_ASM(add,	     char,  "addb %b1,%0", "iq",  v);
ATOMIC_ASM(subtract, char,  "subb %b1,%0", "iq",  v);

ATOMIC_ASM(set,	     short, "orw %w1,%0",  "ir",  v);
ATOMIC_ASM(clear,    short, "andw %w1,%0", "ir", ~v);
ATOMIC_ASM(add,	     short, "addw %w1,%0", "ir",  v);
ATOMIC_ASM(subtract, short, "subw %w1,%0", "ir",  v);

ATOMIC_ASM(set,	     int,   "orl %1,%0",   "ir",  v);
ATOMIC_ASM(clear,    int,   "andl %1,%0",  "ir", ~v);
ATOMIC_ASM(add,	     int,   "addl %1,%0",  "ir",  v);
ATOMIC_ASM(subtract, int,   "subl %1,%0",  "ir",  v);

ATOMIC_ASM(set,	     long,  "orq %1,%0",   "ir",  v);
ATOMIC_ASM(clear,    long,  "andq %1,%0",  "ir", ~v);
ATOMIC_ASM(add,	     long,  "addq %1,%0",  "ir",  v);
ATOMIC_ASM(subtract, long,  "subq %1,%0",  "ir",  v);

ATOMIC_STORE_LOAD(char,	"cmpxchgb %b0,%1", "xchgb %b1,%0");
ATOMIC_STORE_LOAD(short,"cmpxchgw %w0,%1", "xchgw %w1,%0");
ATOMIC_STORE_LOAD(int,	"cmpxchgl %0,%1",  "xchgl %1,%0");
ATOMIC_STORE_LOAD(long,	"cmpxchgq %0,%1",  "xchgq %1,%0");

#undef ATOMIC_ASM
#undef ATOMIC_STORE_LOAD

#ifndef WANT_FUNCTIONS

/* Read the current value and store a zero in the destination. */
#ifdef __GNUCLIKE_ASM

static __inline u_int
atomic_readandclear_int(volatile u_int *addr)
{
	u_int res;

	res = 0;
	__asm __volatile(
	"	xchgl	%1,%0 ;		"
	"# atomic_readandclear_int"
	: "+r" (res),			/* 0 */
	  "=m" (*addr)			/* 1 */
	: "m" (*addr));

	return (res);
}

static __inline u_long
atomic_readandclear_long(volatile u_long *addr)
{
	u_long res;

	res = 0;
	__asm __volatile(
	"	xchgq	%1,%0 ;		"
	"# atomic_readandclear_long"
	: "+r" (res),			/* 0 */
	  "=m" (*addr)			/* 1 */
	: "m" (*addr));

	return (res);
}

#else /* !__GNUCLIKE_ASM */

u_int	atomic_readandclear_int(volatile u_int *addr);
u_long	atomic_readandclear_long(volatile u_long *addr);

#endif /* __GNUCLIKE_ASM */

#define	atomic_set_acq_char		atomic_set_barr_char
#define	atomic_set_rel_char		atomic_set_barr_char
#define	atomic_clear_acq_char		atomic_clear_barr_char
#define	atomic_clear_rel_char		atomic_clear_barr_char
#define	atomic_add_acq_char		atomic_add_barr_char
#define	atomic_add_rel_char		atomic_add_barr_char
#define	atomic_subtract_acq_char	atomic_subtract_barr_char
#define	atomic_subtract_rel_char	atomic_subtract_barr_char

#define	atomic_set_acq_short		atomic_set_barr_short
#define	atomic_set_rel_short		atomic_set_barr_short
#define	atomic_clear_acq_short		atomic_clear_barr_short
#define	atomic_clear_rel_short		atomic_clear_barr_short
#define	atomic_add_acq_short		atomic_add_barr_short
#define	atomic_add_rel_short		atomic_add_barr_short
#define	atomic_subtract_acq_short	atomic_subtract_barr_short
#define	atomic_subtract_rel_short	atomic_subtract_barr_short

#define	atomic_set_acq_int		atomic_set_barr_int
#define	atomic_set_rel_int		atomic_set_barr_int
#define	atomic_clear_acq_int		atomic_clear_barr_int
#define	atomic_clear_rel_int		atomic_clear_barr_int
#define	atomic_add_acq_int		atomic_add_barr_int
#define	atomic_add_rel_int		atomic_add_barr_int
#define	atomic_subtract_acq_int		atomic_subtract_barr_int
#define	atomic_subtract_rel_int		atomic_subtract_barr_int
#define	atomic_cmpset_acq_int		atomic_cmpset_int
#define	atomic_cmpset_rel_int		atomic_cmpset_int

#define	atomic_set_acq_long		atomic_set_barr_long
#define	atomic_set_rel_long		atomic_set_barr_long
#define	atomic_clear_acq_long		atomic_clear_barr_long
#define	atomic_clear_rel_long		atomic_clear_barr_long
#define	atomic_add_acq_long		atomic_add_barr_long
#define	atomic_add_rel_long		atomic_add_barr_long
#define	atomic_subtract_acq_long	atomic_subtract_barr_long
#define	atomic_subtract_rel_long	atomic_subtract_barr_long
#define	atomic_cmpset_acq_long		atomic_cmpset_long
#define	atomic_cmpset_rel_long		atomic_cmpset_long

/* Operations on 8-bit bytes. */
#define	atomic_set_8		atomic_set_char
#define	atomic_set_acq_8	atomic_set_acq_char
#define	atomic_set_rel_8	atomic_set_rel_char
#define	atomic_clear_8		atomic_clear_char
#define	atomic_clear_acq_8	atomic_clear_acq_char
#define	atomic_clear_rel_8	atomic_clear_rel_char
#define	atomic_add_8		atomic_add_char
#define	atomic_add_acq_8	atomic_add_acq_char
#define	atomic_add_rel_8	atomic_add_rel_char
#define	atomic_subtract_8	atomic_subtract_char
#define	atomic_subtract_acq_8	atomic_subtract_acq_char
#define	atomic_subtract_rel_8	atomic_subtract_rel_char
#define	atomic_load_acq_8	atomic_load_acq_char
#define	atomic_store_rel_8	atomic_store_rel_char

/* Operations on 16-bit words. */
#define	atomic_set_16		atomic_set_short
#define	atomic_set_acq_16	atomic_set_acq_short
#define	atomic_set_rel_16	atomic_set_rel_short
#define	atomic_clear_16		atomic_clear_short
#define	atomic_clear_acq_16	atomic_clear_acq_short
#define	atomic_clear_rel_16	atomic_clear_rel_short
#define	atomic_add_16		atomic_add_short
#define	atomic_add_acq_16	atomic_add_acq_short
#define	atomic_add_rel_16	atomic_add_rel_short
#define	atomic_subtract_16	atomic_subtract_short
#define	atomic_subtract_acq_16	atomic_subtract_acq_short
#define	atomic_subtract_rel_16	atomic_subtract_rel_short
#define	atomic_load_acq_16	atomic_load_acq_short
#define	atomic_store_rel_16	atomic_store_rel_short

/* Operations on 32-bit double words. */
#define	atomic_set_32		atomic_set_int
#define	atomic_set_acq_32	atomic_set_acq_int
#define	atomic_set_rel_32	atomic_set_rel_int
#define	atomic_clear_32		atomic_clear_int
#define	atomic_clear_acq_32	atomic_clear_acq_int
#define	atomic_clear_rel_32	atomic_clear_rel_int
#define	atomic_add_32		atomic_add_int
#define	atomic_add_acq_32	atomic_add_acq_int
#define	atomic_add_rel_32	atomic_add_rel_int
#define	atomic_subtract_32	atomic_subtract_int
#define	atomic_subtract_acq_32	atomic_subtract_acq_int
#define	atomic_subtract_rel_32	atomic_subtract_rel_int
#define	atomic_load_acq_32	atomic_load_acq_int
#define	atomic_store_rel_32	atomic_store_rel_int
#define	atomic_cmpset_32	atomic_cmpset_int
#define	atomic_cmpset_acq_32	atomic_cmpset_acq_int
#define	atomic_cmpset_rel_32	atomic_cmpset_rel_int
#define	atomic_readandclear_32	atomic_readandclear_int
#define	atomic_fetchadd_32	atomic_fetchadd_int

/* Operations on 64-bit quad words. */
#define	atomic_set_64		atomic_set_long
#define	atomic_set_acq_64	atomic_set_acq_long
#define	atomic_set_rel_64	atomic_set_rel_long
#define	atomic_clear_64		atomic_clear_long
#define	atomic_clear_acq_64	atomic_clear_acq_long
#define	atomic_clear_rel_64	atomic_clear_rel_long
#define	atomic_add_64		atomic_add_long
#define	atomic_add_acq_64	atomic_add_acq_long
#define	atomic_add_rel_64	atomic_add_rel_long
#define	atomic_subtract_64	atomic_subtract_long
#define	atomic_subtract_acq_64	atomic_subtract_acq_long
#define	atomic_subtract_rel_64	atomic_subtract_rel_long
#define	atomic_load_acq_64	atomic_load_acq_long
#define	atomic_store_rel_64	atomic_store_rel_long
#define	atomic_cmpset_64	atomic_cmpset_long
#define	atomic_cmpset_acq_64	atomic_cmpset_acq_long
#define	atomic_cmpset_rel_64	atomic_cmpset_rel_long
#define	atomic_readandclear_64	atomic_readandclear_long

/* Operations on pointers. */
#define	atomic_set_ptr		atomic_set_long
#define	atomic_set_acq_ptr	atomic_set_acq_long
#define	atomic_set_rel_ptr	atomic_set_rel_long
#define	atomic_clear_ptr	atomic_clear_long
#define	atomic_clear_acq_ptr	atomic_clear_acq_long
#define	atomic_clear_rel_ptr	atomic_clear_rel_long
#define	atomic_add_ptr		atomic_add_long
#define	atomic_add_acq_ptr	atomic_add_acq_long
#define	atomic_add_rel_ptr	atomic_add_rel_long
#define	atomic_subtract_ptr	atomic_subtract_long
#define	atomic_subtract_acq_ptr	atomic_subtract_acq_long
#define	atomic_subtract_rel_ptr	atomic_subtract_rel_long
#define	atomic_load_acq_ptr	atomic_load_acq_long
#define	atomic_store_rel_ptr	atomic_store_rel_long
#define	atomic_cmpset_ptr	atomic_cmpset_long
#define	atomic_cmpset_acq_ptr	atomic_cmpset_acq_long
#define	atomic_cmpset_rel_ptr	atomic_cmpset_rel_long
#define	atomic_readandclear_ptr	atomic_readandclear_long

#endif /* !WANT_FUNCTIONS */

#endif /* !_MACHINE_ATOMIC_H_ */<|MERGE_RESOLUTION|>--- conflicted
+++ resolved
@@ -81,8 +81,9 @@
 u_int	atomic_fetchadd_int(volatile u_int *p, u_int v);
 u_long	atomic_fetchadd_long(volatile u_long *p, u_long v);
 
-#define	ATOMIC_STORE_LOAD(TYPE, LOP, SOP)			\
-u_##TYPE	atomic_load_acq_##TYPE(volatile u_##TYPE *p);	\
+#define	ATOMIC_LOAD(TYPE, LOP)					\
+u_##TYPE	atomic_load_acq_##TYPE(volatile u_##TYPE *p)
+#define	ATOMIC_STORE(TYPE)					\
 void		atomic_store_rel_##TYPE(volatile u_##TYPE *p, u_##TYPE v)
 
 #else /* !KLD_MODULE && __GNUCLIKE_ASM */
@@ -210,8 +211,6 @@
 	return (v);
 }
 
-<<<<<<< HEAD
-=======
 /*
  * We assume that a = b will do atomic loads and stores.  Due to the
  * IA32 memory model, a simple store guarantees release semantics.
@@ -232,42 +231,23 @@
 }							\
 struct __hack
 
->>>>>>> 85823a3b
 #if defined(_KERNEL) && !defined(SMP)
 
-/*
- * We assume that a = b will do atomic loads and stores.  However, on a
- * PentiumPro or higher, reads may pass writes, so for that case we have
- * to use a serializing instruction (i.e. with LOCK) to do the load in
- * SMP kernels.  For UP kernels, however, the cache of the single processor
- * is always consistent, so we only need to take care of compiler.
- */
-#define	ATOMIC_STORE_LOAD(TYPE, LOP, SOP)		\
+#define	ATOMIC_LOAD(TYPE, LOP)				\
 static __inline u_##TYPE				\
 atomic_load_acq_##TYPE(volatile u_##TYPE *p)		\
 {							\
 	u_##TYPE tmp;					\
 							\
 	tmp = *p;					\
-<<<<<<< HEAD
-	__asm __volatile ("" : : : "memory");		\
-=======
 	__compiler_membar();				\
->>>>>>> 85823a3b
 	return (tmp);					\
 }							\
-							\
-static __inline void					\
-atomic_store_rel_##TYPE(volatile u_##TYPE *p, u_##TYPE v)\
-{							\
-	__asm __volatile ("" : : : "memory");		\
-	*p = v;						\
-}							\
 struct __hack
 
 #else /* !(_KERNEL && !SMP) */
 
-#define	ATOMIC_STORE_LOAD(TYPE, LOP, SOP)		\
+#define	ATOMIC_LOAD(TYPE, LOP)				\
 static __inline u_##TYPE				\
 atomic_load_acq_##TYPE(volatile u_##TYPE *p)		\
 {							\
@@ -281,19 +261,6 @@
 							\
 	return (res);					\
 }							\
-							\
-/*							\
- * The XCHG instruction asserts LOCK automagically.	\
- */							\
-static __inline void					\
-atomic_store_rel_##TYPE(volatile u_##TYPE *p, u_##TYPE v)\
-{							\
-	__asm __volatile(SOP				\
-	: "=m" (*p),			/* 0 */		\
-	  "+r" (v)			/* 1 */		\
-	: "m" (*p)			/* 2 */		\
-	: "memory");					\
-}							\
 struct __hack
 
 #endif /* _KERNEL && !SMP */
@@ -320,13 +287,19 @@
 ATOMIC_ASM(add,	     long,  "addq %1,%0",  "ir",  v);
 ATOMIC_ASM(subtract, long,  "subq %1,%0",  "ir",  v);
 
-ATOMIC_STORE_LOAD(char,	"cmpxchgb %b0,%1", "xchgb %b1,%0");
-ATOMIC_STORE_LOAD(short,"cmpxchgw %w0,%1", "xchgw %w1,%0");
-ATOMIC_STORE_LOAD(int,	"cmpxchgl %0,%1",  "xchgl %1,%0");
-ATOMIC_STORE_LOAD(long,	"cmpxchgq %0,%1",  "xchgq %1,%0");
+ATOMIC_LOAD(char,  "cmpxchgb %b0,%1");
+ATOMIC_LOAD(short, "cmpxchgw %w0,%1");
+ATOMIC_LOAD(int,   "cmpxchgl %0,%1");
+ATOMIC_LOAD(long,  "cmpxchgq %0,%1");
+
+ATOMIC_STORE(char);
+ATOMIC_STORE(short);
+ATOMIC_STORE(int);
+ATOMIC_STORE(long);
 
 #undef ATOMIC_ASM
-#undef ATOMIC_STORE_LOAD
+#undef ATOMIC_LOAD
+#undef ATOMIC_STORE
 
 #ifndef WANT_FUNCTIONS
 
