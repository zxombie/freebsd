/*-
 * SPDX-License-Identifier: BSD-4-Clause AND BSD-2-Clause-FreeBSD
 *
 * Copyright (c) 2001 Matt Thomas.
 * Copyright (c) 2001 Tsubai Masanari.
 * Copyright (c) 1998, 1999, 2001 Internet Research Institute, Inc.
 * All rights reserved.
 *
 * Redistribution and use in source and binary forms, with or without
 * modification, are permitted provided that the following conditions
 * are met:
 * 1. Redistributions of source code must retain the above copyright
 *    notice, this list of conditions and the following disclaimer.
 * 2. Redistributions in binary form must reproduce the above copyright
 *    notice, this list of conditions and the following disclaimer in the
 *    documentation and/or other materials provided with the distribution.
 * 3. All advertising materials mentioning features or use of this software
 *    must display the following acknowledgement:
 *	This product includes software developed by
 *	Internet Research Institute, Inc.
 * 4. The name of the author may not be used to endorse or promote products
 *    derived from this software without specific prior written permission.
 *
 * THIS SOFTWARE IS PROVIDED BY THE AUTHOR ``AS IS'' AND ANY EXPRESS OR
 * IMPLIED WARRANTIES, INCLUDING, BUT NOT LIMITED TO, THE IMPLIED WARRANTIES
 * OF MERCHANTABILITY AND FITNESS FOR A PARTICULAR PURPOSE ARE DISCLAIMED.
 * IN NO EVENT SHALL THE AUTHOR BE LIABLE FOR ANY DIRECT, INDIRECT,
 * INCIDENTAL, SPECIAL, EXEMPLARY, OR CONSEQUENTIAL DAMAGES (INCLUDING, BUT
 * NOT LIMITED TO, PROCUREMENT OF SUBSTITUTE GOODS OR SERVICES; LOSS OF USE,
 * DATA, OR PROFITS; OR BUSINESS INTERRUPTION) HOWEVER CAUSED AND ON ANY
 * THEORY OF LIABILITY, WHETHER IN CONTRACT, STRICT LIABILITY, OR TORT
 * (INCLUDING NEGLIGENCE OR OTHERWISE) ARISING IN ANY WAY OUT OF THE USE
 * OF THIS SOFTWARE, EVEN IF ADVISED OF THE POSSIBILITY OF SUCH DAMAGE.
 */
/*-
 * Copyright (C) 2003 Benno Rice.
 * All rights reserved.
 *
 * Redistribution and use in source and binary forms, with or without
 * modification, are permitted provided that the following conditions
 * are met:
 * 1. Redistributions of source code must retain the above copyright
 *    notice, this list of conditions and the following disclaimer.
 * 2. Redistributions in binary form must reproduce the above copyright
 *    notice, this list of conditions and the following disclaimer in the
 *    documentation and/or other materials provided with the distribution.
 *
 * THIS SOFTWARE IS PROVIDED BY Benno Rice ``AS IS'' AND ANY EXPRESS OR
 * IMPLIED WARRANTIES, INCLUDING, BUT NOT LIMITED TO, THE IMPLIED WARRANTIES
 * OF MERCHANTABILITY AND FITNESS FOR A PARTICULAR PURPOSE ARE DISCLAIMED.
 * IN NO EVENT SHALL TOOLS GMBH BE LIABLE FOR ANY DIRECT, INDIRECT, INCIDENTAL,
 * SPECIAL, EXEMPLARY, OR CONSEQUENTIAL DAMAGES (INCLUDING, BUT NOT LIMITED TO,
 * PROCUREMENT OF SUBSTITUTE GOODS OR SERVICES; LOSS OF USE, DATA, OR PROFITS;
 * OR BUSINESS INTERRUPTION) HOWEVER CAUSED AND ON ANY THEORY OF LIABILITY,
 * WHETHER IN CONTRACT, STRICT LIABILITY, OR TORT (INCLUDING NEGLIGENCE OR
 * OTHERWISE) ARISING IN ANY WAY OUT OF THE USE OF THIS SOFTWARE, EVEN IF
 * ADVISED OF THE POSSIBILITY OF SUCH DAMAGE.
 *
 * from $NetBSD: cpu_subr.c,v 1.1 2003/02/03 17:10:09 matt Exp $
 * $FreeBSD$
 */

#include <sys/param.h>
#include <sys/systm.h>
#include <sys/bus.h>
#include <sys/conf.h>
#include <sys/cpu.h>
#include <sys/kernel.h>
#include <sys/proc.h>
#include <sys/sysctl.h>
#include <sys/sched.h>
#include <sys/smp.h>

#include <machine/bus.h>
#include <machine/cpu.h>
#include <machine/hid.h>
#include <machine/md_var.h>
#include <machine/smp.h>
#include <machine/spr.h>

#include <dev/ofw/openfirm.h>

static void	cpu_6xx_setup(int cpuid, uint16_t vers);
static void	cpu_970_setup(int cpuid, uint16_t vers);
static void	cpu_booke_setup(int cpuid, uint16_t vers);
static void	cpu_powerx_setup(int cpuid, uint16_t vers);

int powerpc_pow_enabled;
void (*cpu_idle_hook)(sbintime_t) = NULL;
static void	cpu_idle_60x(sbintime_t);
static void	cpu_idle_booke(sbintime_t);
#ifdef BOOKE_E500
static void	cpu_idle_e500mc(sbintime_t sbt);
#endif
#if defined(__powerpc64__) && defined(AIM)
static void	cpu_idle_powerx(sbintime_t);
static void	cpu_idle_power9(sbintime_t);
#endif

struct cputab {
	const char	*name;
	uint16_t	version;
	uint16_t	revfmt;
	int		features;	/* Do not include PPC_FEATURE_32 or
					 * PPC_FEATURE_HAS_MMU */
	int		features2;
	void		(*cpu_setup)(int cpuid, uint16_t vers);
};
#define	REVFMT_MAJMIN	1	/* %u.%u */
#define	REVFMT_HEX	2	/* 0x%04x */
#define	REVFMT_DEC	3	/* %u */
static const struct cputab models[] = {
        { "Motorola PowerPC 601",	MPC601,		REVFMT_DEC,
	   PPC_FEATURE_HAS_FPU | PPC_FEATURE_UNIFIED_CACHE, 0, cpu_6xx_setup },
        { "Motorola PowerPC 602",	MPC602,		REVFMT_DEC,
	   PPC_FEATURE_HAS_FPU, 0, cpu_6xx_setup },
        { "Motorola PowerPC 603",	MPC603,		REVFMT_MAJMIN,
	   PPC_FEATURE_HAS_FPU, 0, cpu_6xx_setup },
        { "Motorola PowerPC 603e",	MPC603e,	REVFMT_MAJMIN,
	   PPC_FEATURE_HAS_FPU, 0, cpu_6xx_setup },
        { "Motorola PowerPC 603ev",	MPC603ev,	REVFMT_MAJMIN,
	   PPC_FEATURE_HAS_FPU, 0, cpu_6xx_setup },
        { "Motorola PowerPC 604",	MPC604,		REVFMT_MAJMIN,
	   PPC_FEATURE_HAS_FPU, 0, cpu_6xx_setup },
        { "Motorola PowerPC 604ev",	MPC604ev,	REVFMT_MAJMIN,
	   PPC_FEATURE_HAS_FPU, 0, cpu_6xx_setup },
        { "Motorola PowerPC 620",	MPC620,		REVFMT_HEX,
	   PPC_FEATURE_64 | PPC_FEATURE_HAS_FPU, 0, NULL },
        { "Motorola PowerPC 750",	MPC750,		REVFMT_MAJMIN,
	   PPC_FEATURE_HAS_FPU, 0, cpu_6xx_setup },
        { "IBM PowerPC 750FX",		IBM750FX,	REVFMT_MAJMIN,
	   PPC_FEATURE_HAS_FPU, 0, cpu_6xx_setup },
        { "IBM PowerPC 970",		IBM970,		REVFMT_MAJMIN,
	   PPC_FEATURE_64 | PPC_FEATURE_HAS_ALTIVEC | PPC_FEATURE_HAS_FPU,
	   0, cpu_970_setup },
        { "IBM PowerPC 970FX",		IBM970FX,	REVFMT_MAJMIN,
	   PPC_FEATURE_64 | PPC_FEATURE_HAS_ALTIVEC | PPC_FEATURE_HAS_FPU,
	   0, cpu_970_setup },
        { "IBM PowerPC 970GX",		IBM970GX,	REVFMT_MAJMIN,
	   PPC_FEATURE_64 | PPC_FEATURE_HAS_ALTIVEC | PPC_FEATURE_HAS_FPU,
	   0, cpu_970_setup },
        { "IBM PowerPC 970MP",		IBM970MP,	REVFMT_MAJMIN,
	   PPC_FEATURE_64 | PPC_FEATURE_HAS_ALTIVEC | PPC_FEATURE_HAS_FPU,
	   0, cpu_970_setup },
        { "IBM POWER4",		IBMPOWER4,	REVFMT_MAJMIN,
	   PPC_FEATURE_64 | PPC_FEATURE_HAS_FPU | PPC_FEATURE_POWER4, 0, NULL },
        { "IBM POWER4+",	IBMPOWER4PLUS,	REVFMT_MAJMIN,
	   PPC_FEATURE_64 | PPC_FEATURE_HAS_FPU | PPC_FEATURE_POWER4, 0, NULL },
        { "IBM POWER5",		IBMPOWER5,	REVFMT_MAJMIN,
	   PPC_FEATURE_64 | PPC_FEATURE_HAS_FPU | PPC_FEATURE_POWER4 |
	   PPC_FEATURE_SMT | PPC_FEATURE_ICACHE_SNOOP, 0, NULL },
        { "IBM POWER5+",	IBMPOWER5PLUS,	REVFMT_MAJMIN,
	   PPC_FEATURE_64 | PPC_FEATURE_HAS_FPU | PPC_FEATURE_POWER5_PLUS |
	   PPC_FEATURE_SMT | PPC_FEATURE_ICACHE_SNOOP, 0, NULL },
        { "IBM POWER6",		IBMPOWER6,	REVFMT_MAJMIN,
	   PPC_FEATURE_64 | PPC_FEATURE_HAS_ALTIVEC | PPC_FEATURE_HAS_FPU |
	   PPC_FEATURE_SMT | PPC_FEATURE_ICACHE_SNOOP | PPC_FEATURE_ARCH_2_05 |
	   PPC_FEATURE_TRUE_LE, 0, NULL },
        { "IBM POWER7",		IBMPOWER7,	REVFMT_MAJMIN,
	   PPC_FEATURE_64 | PPC_FEATURE_HAS_ALTIVEC | PPC_FEATURE_HAS_FPU |
	   PPC_FEATURE_SMT | PPC_FEATURE_ARCH_2_05 | PPC_FEATURE_ARCH_2_06 |
	   PPC_FEATURE_HAS_VSX | PPC_FEATURE_TRUE_LE, PPC_FEATURE2_DSCR, NULL },
        { "IBM POWER7+",	IBMPOWER7PLUS,	REVFMT_MAJMIN,
	   PPC_FEATURE_64 | PPC_FEATURE_HAS_ALTIVEC | PPC_FEATURE_HAS_FPU |
	   PPC_FEATURE_SMT | PPC_FEATURE_ARCH_2_05 | PPC_FEATURE_ARCH_2_06 |
	   PPC_FEATURE_HAS_VSX, PPC_FEATURE2_DSCR, NULL },
        { "IBM POWER8E",	IBMPOWER8E,	REVFMT_MAJMIN,
	   PPC_FEATURE_64 | PPC_FEATURE_HAS_ALTIVEC | PPC_FEATURE_HAS_FPU |
	   PPC_FEATURE_SMT | PPC_FEATURE_ICACHE_SNOOP | PPC_FEATURE_ARCH_2_05 |
	   PPC_FEATURE_ARCH_2_06 | PPC_FEATURE_HAS_VSX | PPC_FEATURE_TRUE_LE,
	   PPC_FEATURE2_ARCH_2_07 | PPC_FEATURE2_HTM | PPC_FEATURE2_DSCR | 
	   PPC_FEATURE2_ISEL | PPC_FEATURE2_TAR | PPC_FEATURE2_HAS_VEC_CRYPTO |
	   PPC_FEATURE2_HTM_NOSC, cpu_powerx_setup },
        { "IBM POWER8",		IBMPOWER8,	REVFMT_MAJMIN,
	   PPC_FEATURE_64 | PPC_FEATURE_HAS_ALTIVEC | PPC_FEATURE_HAS_FPU |
	   PPC_FEATURE_SMT | PPC_FEATURE_ICACHE_SNOOP | PPC_FEATURE_ARCH_2_05 |
	   PPC_FEATURE_ARCH_2_06 | PPC_FEATURE_HAS_VSX | PPC_FEATURE_TRUE_LE,
	   PPC_FEATURE2_ARCH_2_07 | PPC_FEATURE2_HTM | PPC_FEATURE2_DSCR | 
	   PPC_FEATURE2_ISEL | PPC_FEATURE2_TAR | PPC_FEATURE2_HAS_VEC_CRYPTO |
	   PPC_FEATURE2_HTM_NOSC, cpu_powerx_setup },
        { "IBM POWER9",		IBMPOWER9,	REVFMT_MAJMIN,
	   PPC_FEATURE_64 | PPC_FEATURE_HAS_ALTIVEC | PPC_FEATURE_HAS_FPU |
	   PPC_FEATURE_SMT | PPC_FEATURE_ICACHE_SNOOP | PPC_FEATURE_ARCH_2_05 |
	   PPC_FEATURE_ARCH_2_06 | PPC_FEATURE_HAS_VSX | PPC_FEATURE_TRUE_LE,
	   PPC_FEATURE2_ARCH_2_07 | PPC_FEATURE2_HTM | PPC_FEATURE2_DSCR |
	   PPC_FEATURE2_ISEL | PPC_FEATURE2_TAR | PPC_FEATURE2_HAS_VEC_CRYPTO |
	   PPC_FEATURE2_ARCH_3_00 | PPC_FEATURE2_HAS_IEEE128 |
	   PPC_FEATURE2_DARN, cpu_powerx_setup },
        { "Motorola PowerPC 7400",	MPC7400,	REVFMT_MAJMIN,
	   PPC_FEATURE_HAS_ALTIVEC | PPC_FEATURE_HAS_FPU, 0, cpu_6xx_setup },
        { "Motorola PowerPC 7410",	MPC7410,	REVFMT_MAJMIN,
	   PPC_FEATURE_HAS_ALTIVEC | PPC_FEATURE_HAS_FPU, 0, cpu_6xx_setup },
        { "Motorola PowerPC 7450",	MPC7450,	REVFMT_MAJMIN,
	   PPC_FEATURE_HAS_ALTIVEC | PPC_FEATURE_HAS_FPU, 0, cpu_6xx_setup },
        { "Motorola PowerPC 7455",	MPC7455,	REVFMT_MAJMIN,
	   PPC_FEATURE_HAS_ALTIVEC | PPC_FEATURE_HAS_FPU, 0, cpu_6xx_setup },
        { "Motorola PowerPC 7457",	MPC7457,	REVFMT_MAJMIN,
	   PPC_FEATURE_HAS_ALTIVEC | PPC_FEATURE_HAS_FPU, 0, cpu_6xx_setup },
        { "Motorola PowerPC 7447A",	MPC7447A,	REVFMT_MAJMIN,
	   PPC_FEATURE_HAS_ALTIVEC | PPC_FEATURE_HAS_FPU, 0, cpu_6xx_setup },
        { "Motorola PowerPC 7448",	MPC7448,	REVFMT_MAJMIN,
	   PPC_FEATURE_HAS_ALTIVEC | PPC_FEATURE_HAS_FPU, 0, cpu_6xx_setup },
        { "Motorola PowerPC 8240",	MPC8240,	REVFMT_MAJMIN,
	   PPC_FEATURE_HAS_FPU, 0, cpu_6xx_setup },
        { "Motorola PowerPC 8245",	MPC8245,	REVFMT_MAJMIN,
	   PPC_FEATURE_HAS_FPU, 0, cpu_6xx_setup },
        { "Freescale e500v1 core",	FSL_E500v1,	REVFMT_MAJMIN,
	   PPC_FEATURE_HAS_SPE | PPC_FEATURE_HAS_EFP_SINGLE | PPC_FEATURE_BOOKE,
	   PPC_FEATURE2_ISEL, cpu_booke_setup },
        { "Freescale e500v2 core",	FSL_E500v2,	REVFMT_MAJMIN,
	   PPC_FEATURE_HAS_SPE | PPC_FEATURE_BOOKE |
	   PPC_FEATURE_HAS_EFP_SINGLE | PPC_FEATURE_HAS_EFP_DOUBLE,
	   PPC_FEATURE2_ISEL, cpu_booke_setup },
	{ "Freescale e500mc core",	FSL_E500mc,	REVFMT_MAJMIN,
	   PPC_FEATURE_HAS_FPU | PPC_FEATURE_BOOKE | PPC_FEATURE_ARCH_2_05 |
	   PPC_FEATURE_ARCH_2_06, PPC_FEATURE2_ISEL,
	   cpu_booke_setup },
	{ "Freescale e5500 core",	FSL_E5500,	REVFMT_MAJMIN,
	   PPC_FEATURE_64 | PPC_FEATURE_HAS_FPU | PPC_FEATURE_BOOKE |
	   PPC_FEATURE_ARCH_2_05 | PPC_FEATURE_ARCH_2_06,
	   PPC_FEATURE2_ISEL, cpu_booke_setup },
	{ "Freescale e6500 core",	FSL_E6500,	REVFMT_MAJMIN,
	   PPC_FEATURE_64 | PPC_FEATURE_HAS_ALTIVEC | PPC_FEATURE_HAS_FPU |
	   PPC_FEATURE_BOOKE | PPC_FEATURE_ARCH_2_05 | PPC_FEATURE_ARCH_2_06,
	   PPC_FEATURE2_ISEL, cpu_booke_setup },
        { "IBM Cell Broadband Engine",	IBMCELLBE,	REVFMT_MAJMIN,
	   PPC_FEATURE_64 | PPC_FEATURE_HAS_ALTIVEC | PPC_FEATURE_HAS_FPU |
	   PPC_FEATURE_CELL | PPC_FEATURE_SMT, 0, NULL},
        { "Unknown PowerPC CPU",	0,		REVFMT_HEX, 0, 0, NULL },
};

static void	cpu_6xx_print_cacheinfo(u_int, uint16_t);
static int	cpu_feature_bit(SYSCTL_HANDLER_ARGS);

static char model[64];
SYSCTL_STRING(_hw, HW_MODEL, model, CTLFLAG_RD, model, 0, "");

static const struct cputab	*cput;

u_long cpu_features = PPC_FEATURE_32 | PPC_FEATURE_HAS_MMU;
u_long cpu_features2 = 0;
SYSCTL_OPAQUE(_hw, OID_AUTO, cpu_features, CTLFLAG_RD,
    &cpu_features, sizeof(cpu_features), "LX", "PowerPC CPU features");
SYSCTL_OPAQUE(_hw, OID_AUTO, cpu_features2, CTLFLAG_RD,
    &cpu_features2, sizeof(cpu_features2), "LX", "PowerPC CPU features 2");

#ifdef __powerpc64__
register_t	lpcr = LPCR_LPES;
#endif

/* Provide some user-friendly aliases for bits in cpu_features */
SYSCTL_PROC(_hw, OID_AUTO, floatingpoint, CTLTYPE_INT | CTLFLAG_RD,
    0, PPC_FEATURE_HAS_FPU, cpu_feature_bit, "I",
    "Floating point instructions executed in hardware");
SYSCTL_PROC(_hw, OID_AUTO, altivec, CTLTYPE_INT | CTLFLAG_RD,
    0, PPC_FEATURE_HAS_ALTIVEC, cpu_feature_bit, "I", "CPU supports Altivec");

/*
 * Phase 1 (early) CPU setup.  Setup the cpu_features/cpu_features2 variables,
 * so they can be used during platform and MMU bringup.
 */
void
cpu_feature_setup()
{
	u_int		pvr;
	uint16_t	vers;
	const struct	cputab *cp;

	pvr = mfpvr();
	vers = pvr >> 16;
	for (cp = models; cp->version != 0; cp++) {
		if (cp->version == vers)
			break;
	}

	cput = cp;
	cpu_features |= cp->features;
	cpu_features2 |= cp->features2;
}


void
cpu_setup(u_int cpuid)
{
	uint64_t	cps;
	const char	*name;
	u_int		maj, min, pvr;
	uint16_t	rev, revfmt, vers;

	pvr = mfpvr();
	vers = pvr >> 16;
	rev = pvr;
	switch (vers) {
		case MPC7410:
			min = (pvr >> 0) & 0xff;
			maj = min <= 4 ? 1 : 2;
			break;
		case FSL_E500v1:
		case FSL_E500v2:
		case FSL_E500mc:
		case FSL_E5500:
			maj = (pvr >>  4) & 0xf;
			min = (pvr >>  0) & 0xf;
			break;
		default:
			maj = (pvr >>  8) & 0xf;
			min = (pvr >>  0) & 0xf;
	}

	revfmt = cput->revfmt;
	name = cput->name;
	if (rev == MPC750 && pvr == 15) {
		name = "Motorola MPC755";
		revfmt = REVFMT_HEX;
	}
	strncpy(model, name, sizeof(model) - 1);

	printf("cpu%d: %s revision ", cpuid, name);

	switch (revfmt) {
		case REVFMT_MAJMIN:
			printf("%u.%u", maj, min);
			break;
		case REVFMT_HEX:
			printf("0x%04x", rev);
			break;
		case REVFMT_DEC:
			printf("%u", rev);
			break;
	}

	if (cpu_est_clockrate(0, &cps) == 0)
		printf(", %jd.%02jd MHz", cps / 1000000, (cps / 10000) % 100);
	printf("\n");

	printf("cpu%d: Features %b\n", cpuid, (int)cpu_features,
	    PPC_FEATURE_BITMASK);
	if (cpu_features2 != 0)
		printf("cpu%d: Features2 %b\n", cpuid, (int)cpu_features2,
		    PPC_FEATURE2_BITMASK);

	/*
	 * Configure CPU
	 */
	if (cput->cpu_setup != NULL)
		cput->cpu_setup(cpuid, vers);
}

/* Get current clock frequency for the given cpu id. */
int
cpu_est_clockrate(int cpu_id, uint64_t *cps)
{
	uint16_t	vers;
	register_t	msr;
	phandle_t	cpu, dev, root;
	int		res  = 0;
	char		buf[8];

	vers = mfpvr() >> 16;
	msr = mfmsr();
	mtmsr(msr & ~PSL_EE);

	switch (vers) {
		case MPC7450:
		case MPC7455:
		case MPC7457:
		case MPC750:
		case IBM750FX:
		case MPC7400:
		case MPC7410:
		case MPC7447A:
		case MPC7448:
			mtspr(SPR_MMCR0, SPR_MMCR0_FC);
			mtspr(SPR_PMC1, 0);
			mtspr(SPR_MMCR0, SPR_MMCR0_PMC1SEL(PMCN_CYCLES));
			DELAY(1000);
			*cps = (mfspr(SPR_PMC1) * 1000) + 4999;
			mtspr(SPR_MMCR0, SPR_MMCR0_FC);

			mtmsr(msr);
			return (0);
		case IBM970:
		case IBM970FX:
		case IBM970MP:
			isync();
			mtspr(SPR_970MMCR0, SPR_MMCR0_FC);
			isync();
			mtspr(SPR_970MMCR1, 0);
			mtspr(SPR_970MMCRA, 0);
			mtspr(SPR_970PMC1, 0);
			mtspr(SPR_970MMCR0,
			    SPR_970MMCR0_PMC1SEL(PMC970N_CYCLES));
			isync();
			DELAY(1000);
			powerpc_sync();
			mtspr(SPR_970MMCR0, SPR_MMCR0_FC);
			*cps = (mfspr(SPR_970PMC1) * 1000) + 4999;

			mtmsr(msr);
			return (0);

		default:
			root = OF_peer(0);
			if (root == 0)
				return (ENXIO);

			dev = OF_child(root);
			while (dev != 0) {
				res = OF_getprop(dev, "name", buf, sizeof(buf));
				if (res > 0 && strcmp(buf, "cpus") == 0)
					break;
				dev = OF_peer(dev);
			}
			cpu = OF_child(dev);
			while (cpu != 0) {
				res = OF_getprop(cpu, "device_type", buf,
						sizeof(buf));
				if (res > 0 && strcmp(buf, "cpu") == 0)
					break;
				cpu = OF_peer(cpu);
			}
			if (cpu == 0)
				return (ENOENT);
			if (OF_getprop(cpu, "ibm,extended-clock-frequency",
			    cps, sizeof(*cps)) >= 0) {
				return (0);
			} else if (OF_getprop(cpu, "clock-frequency", cps, 
			    sizeof(cell_t)) >= 0) {
				*cps >>= 32;
				return (0);
			} else {
				return (ENOENT);
			}
	}
}

void
cpu_6xx_setup(int cpuid, uint16_t vers)
{
	register_t hid0, pvr;
	const char *bitmask;

	hid0 = mfspr(SPR_HID0);
	pvr = mfpvr();

	/*
	 * Configure power-saving mode.
	 */
	switch (vers) {
		case MPC603:
		case MPC603e:
		case MPC603ev:
		case MPC604ev:
		case MPC750:
		case IBM750FX:
		case MPC7400:
		case MPC7410:
		case MPC8240:
		case MPC8245:
			/* Select DOZE mode. */
			hid0 &= ~(HID0_DOZE | HID0_NAP | HID0_SLEEP);
			hid0 |= HID0_DOZE | HID0_DPM;
			powerpc_pow_enabled = 1;
			break;

		case MPC7448:
		case MPC7447A:
		case MPC7457:
		case MPC7455:
		case MPC7450:
			/* Enable the 7450 branch caches */
			hid0 |= HID0_SGE | HID0_BTIC;
			hid0 |= HID0_LRSTK | HID0_FOLD | HID0_BHT;
			/* Disable BTIC on 7450 Rev 2.0 or earlier and on 7457 */
			if (((pvr >> 16) == MPC7450 && (pvr & 0xFFFF) <= 0x0200)
					|| (pvr >> 16) == MPC7457)
				hid0 &= ~HID0_BTIC;
			/* Select NAP mode. */
			hid0 &= ~(HID0_DOZE | HID0_NAP | HID0_SLEEP);
			hid0 |= HID0_NAP | HID0_DPM;
			powerpc_pow_enabled = 1;
			break;

		default:
			/* No power-saving mode is available. */ ;
	}

	switch (vers) {
		case IBM750FX:
		case MPC750:
			hid0 &= ~HID0_DBP;		/* XXX correct? */
			hid0 |= HID0_EMCP | HID0_BTIC | HID0_SGE | HID0_BHT;
			break;

		case MPC7400:
		case MPC7410:
			hid0 &= ~HID0_SPD;
			hid0 |= HID0_EMCP | HID0_BTIC | HID0_SGE | HID0_BHT;
			hid0 |= HID0_EIEC;
			break;

	}

	mtspr(SPR_HID0, hid0);

	if (bootverbose)
		cpu_6xx_print_cacheinfo(cpuid, vers);

	switch (vers) {
		case MPC7447A:
		case MPC7448:
		case MPC7450:
		case MPC7455:
		case MPC7457:
			bitmask = HID0_7450_BITMASK;
			break;
		default:
			bitmask = HID0_BITMASK;
			break;
	}

	printf("cpu%d: HID0 %b\n", cpuid, (int)hid0, bitmask);

	if (cpu_idle_hook == NULL)
		cpu_idle_hook = cpu_idle_60x;
}


static void
cpu_6xx_print_cacheinfo(u_int cpuid, uint16_t vers)
{
	register_t hid;

	hid = mfspr(SPR_HID0);
	printf("cpu%u: ", cpuid);
	printf("L1 I-cache %sabled, ", (hid & HID0_ICE) ? "en" : "dis");
	printf("L1 D-cache %sabled\n", (hid & HID0_DCE) ? "en" : "dis");

	printf("cpu%u: ", cpuid);
  	if (mfspr(SPR_L2CR) & L2CR_L2E) {
		switch (vers) {
		case MPC7450:
		case MPC7455:
		case MPC7457:
			printf("256KB L2 cache, ");
			if (mfspr(SPR_L3CR) & L3CR_L3E)
				printf("%cMB L3 backside cache",
				    mfspr(SPR_L3CR) & L3CR_L3SIZ ? '2' : '1');
			else
				printf("L3 cache disabled");
			printf("\n");
			break;
		case IBM750FX:
			printf("512KB L2 cache\n");
			break; 
		default:
			switch (mfspr(SPR_L2CR) & L2CR_L2SIZ) {
			case L2SIZ_256K:
				printf("256KB ");
				break;
			case L2SIZ_512K:
				printf("512KB ");
				break;
			case L2SIZ_1M:
				printf("1MB ");
				break;
			}
			printf("write-%s", (mfspr(SPR_L2CR) & L2CR_L2WT)
			    ? "through" : "back");
			if (mfspr(SPR_L2CR) & L2CR_L2PE)
				printf(", with parity");
			printf(" backside cache\n");
			break;
		}
	} else
		printf("L2 cache disabled\n");
}

static void
cpu_booke_setup(int cpuid, uint16_t vers)
{
#ifdef BOOKE_E500
	register_t hid0;
	const char *bitmask;

	hid0 = mfspr(SPR_HID0);

	switch (vers) {
	case FSL_E500mc:
		bitmask = HID0_E500MC_BITMASK;
		cpu_idle_hook = cpu_idle_e500mc;
		break;
	case FSL_E5500:
	case FSL_E6500:
		bitmask = HID0_E5500_BITMASK;
		cpu_idle_hook = cpu_idle_e500mc;
		break;
	case FSL_E500v1:
	case FSL_E500v2:
		/* Only e500v1/v2 support HID0 power management setup. */

		/* Program power-management mode. */
		hid0 &= ~(HID0_DOZE | HID0_NAP | HID0_SLEEP);
		hid0 |= HID0_DOZE;

		mtspr(SPR_HID0, hid0);
	default:
		bitmask = HID0_E500_BITMASK;
		break;
	}
	printf("cpu%d: HID0 %b\n", cpuid, (int)hid0, bitmask);
#endif

	if (cpu_idle_hook == NULL)
		cpu_idle_hook = cpu_idle_booke;
}

static void
cpu_970_setup(int cpuid, uint16_t vers)
{
#ifdef AIM
	uint32_t hid0_hi, hid0_lo;

	__asm __volatile ("mfspr %0,%2; clrldi %1,%0,32; srdi %0,%0,32;"
	    : "=r" (hid0_hi), "=r" (hid0_lo) : "K" (SPR_HID0));

	/* Configure power-saving mode */
	switch (vers) {
	case IBM970MP:
		hid0_hi |= (HID0_DEEPNAP | HID0_NAP | HID0_DPM);
		hid0_hi &= ~HID0_DOZE;
		break;
	default:
		hid0_hi |= (HID0_NAP | HID0_DPM);
		hid0_hi &= ~(HID0_DOZE | HID0_DEEPNAP);
		break;
	}
	powerpc_pow_enabled = 1;

	__asm __volatile (" \
		sync; isync;					\
		sldi	%0,%0,32; or %0,%0,%1;			\
		mtspr	%2, %0;					\
		mfspr   %0, %2; mfspr   %0, %2; mfspr   %0, %2; \
		mfspr   %0, %2; mfspr   %0, %2; mfspr   %0, %2; \
		sync; isync"
	    :: "r" (hid0_hi), "r"(hid0_lo), "K" (SPR_HID0));

	__asm __volatile ("mfspr %0,%1; srdi %0,%0,32;"
	    : "=r" (hid0_hi) : "K" (SPR_HID0));
	printf("cpu%d: HID0 %b\n", cpuid, (int)(hid0_hi), HID0_970_BITMASK);
#endif

	cpu_idle_hook = cpu_idle_60x;
}

static void
cpu_powerx_setup(int cpuid, uint16_t vers)
{

#if defined(__powerpc64__) && defined(AIM)
	if ((mfmsr() & PSL_HV) == 0)
		return;

	/* Configure power-saving */
	switch (vers) {
	case IBMPOWER8:
	case IBMPOWER8E:
		cpu_idle_hook = cpu_idle_powerx;
		mtspr(SPR_LPCR, mfspr(SPR_LPCR) | LPCR_PECE_WAKESET);
		isync();
		break;
	case IBMPOWER9:
		cpu_idle_hook = cpu_idle_power9;
		mtspr(SPR_LPCR, mfspr(SPR_LPCR) | LPCR_PECE_WAKESET);
		isync();
		break;
	default:
		return;
	}

#endif
}

static int
cpu_feature_bit(SYSCTL_HANDLER_ARGS)
{
	int result;

	result = (cpu_features & arg2) ? 1 : 0;

	return (sysctl_handle_int(oidp, &result, 0, req));
}

void
cpu_idle(int busy)
{
	sbintime_t sbt = -1;

#ifdef INVARIANTS
	if ((mfmsr() & PSL_EE) != PSL_EE) {
		struct thread *td = curthread;
		printf("td msr %#lx\n", (u_long)td->td_md.md_saved_msr);
		panic("ints disabled in idleproc!");
	}
#endif

	CTR2(KTR_SPARE2, "cpu_idle(%d) at %d",
	    busy, curcpu);

	if (cpu_idle_hook != NULL) {
		if (!busy) {
			critical_enter();
			sbt = cpu_idleclock();
		}
		cpu_idle_hook(sbt);
		if (!busy) {
			cpu_activeclock();
			critical_exit();
		}
	}

	CTR2(KTR_SPARE2, "cpu_idle(%d) at %d done",
	    busy, curcpu);
}

static void
cpu_idle_60x(sbintime_t sbt)
{
	register_t msr;
	uint16_t vers;

	if (!powerpc_pow_enabled)
		return;

	msr = mfmsr();
	vers = mfpvr() >> 16;

#ifdef AIM
	switch (vers) {
	case IBM970:
	case IBM970FX:
	case IBM970MP:
	case MPC7447A:
	case MPC7448:
	case MPC7450:
	case MPC7455:
	case MPC7457:
		__asm __volatile("\
			    dssall; sync; mtmsr %0; isync"
			    :: "r"(msr | PSL_POW));
		break;
	default:
		powerpc_sync();
		mtmsr(msr | PSL_POW);
		break;
	}
#endif
}

#ifdef BOOKE_E500
static void
cpu_idle_e500mc(sbintime_t sbt)
{
	/*
	 * Base binutils doesn't know what the 'wait' instruction is, so
	 * use the opcode encoding here.
	 */
	__asm __volatile(".long 0x7c00007c");
}
#endif

static void
cpu_idle_booke(sbintime_t sbt)
{
	register_t msr;

	msr = mfmsr();

<<<<<<< HEAD
#ifdef BOOKE
	switch (vers) {
	case FSL_E500mc:
	case FSL_E5500:
	case FSL_E6500:
		break;
	default:
		powerpc_sync();
		mtmsr(msr | PSL_WE);
		break;
	}
=======
#ifdef BOOKE_E500
	powerpc_sync();
	mtmsr(msr | PSL_WE);
>>>>>>> fb17e65b
#endif
}

#if defined(__powerpc64__) && defined(AIM)
static void
cpu_idle_powerx(sbintime_t sbt)
{

	/* Sleeping when running on one cpu gives no advantages - avoid it */
	if (smp_started == 0)
		return;

	spinlock_enter();
	if (sched_runnable()) {
		spinlock_exit();
		return;
	}

	if (can_wakeup == 0)
		can_wakeup = 1;
	mb();

	enter_idle_powerx();
	spinlock_exit();
}

static void
cpu_idle_power9(sbintime_t sbt)
{
	register_t msr;

	msr = mfmsr();

	/* Suspend external interrupts until stop instruction completes. */
	mtmsr(msr &  ~PSL_EE);
	/* Set the stop state to lowest latency, wake up to next instruction */
	mtspr(SPR_PSSCR, 0);
	/* "stop" instruction (PowerISA 3.0) */
	__asm __volatile (".long 0x4c0002e4");
	/*
	 * Re-enable external interrupts to capture the interrupt that caused
	 * the wake up.
	 */
	mtmsr(msr);
	
}
#endif

int
cpu_idle_wakeup(int cpu)
{

	return (0);
}<|MERGE_RESOLUTION|>--- conflicted
+++ resolved
@@ -777,23 +777,9 @@
 
 	msr = mfmsr();
 
-<<<<<<< HEAD
-#ifdef BOOKE
-	switch (vers) {
-	case FSL_E500mc:
-	case FSL_E5500:
-	case FSL_E6500:
-		break;
-	default:
-		powerpc_sync();
-		mtmsr(msr | PSL_WE);
-		break;
-	}
-=======
 #ifdef BOOKE_E500
 	powerpc_sync();
 	mtmsr(msr | PSL_WE);
->>>>>>> fb17e65b
 #endif
 }
 
