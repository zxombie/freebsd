--- conflicted
+++ resolved
@@ -70,90 +70,6 @@
 	efx_rc_t rc;
 
 	/*
-<<<<<<< HEAD
-	 * FIXME: Likely to be incomplete and incorrect.
-	 * Parts of this should be shared with Huntington.
-	 */
-
-	if ((rc = efx_mcdi_get_port_assignment(enp, &port)) != 0)
-		goto fail1;
-
-	/*
-	 * NOTE: The MCDI protocol numbers ports from zero.
-	 * The common code MCDI interface numbers ports from one.
-	 */
-	emip->emi_port = port + 1;
-
-	if ((rc = ef10_external_port_mapping(enp, port,
-		    &encp->enc_external_port)) != 0)
-		goto fail2;
-
-	/*
-	 * Get PCIe function number from firmware (used for
-	 * per-function privilege and dynamic config info).
-	 *  - PCIe PF: pf = PF number, vf = 0xffff.
-	 *  - PCIe VF: pf = parent PF, vf = VF number.
-	 */
-	if ((rc = efx_mcdi_get_function_info(enp, &pf, &vf)) != 0)
-		goto fail3;
-
-	encp->enc_pf = pf;
-	encp->enc_vf = vf;
-
-	/* MAC address for this function */
-	if (EFX_PCI_FUNCTION_IS_PF(encp)) {
-		rc = efx_mcdi_get_mac_address_pf(enp, mac_addr);
-#if EFSYS_OPT_ALLOW_UNCONFIGURED_NIC
-		/*
-		 * Disable static config checking for Medford NICs, ONLY
-		 * for manufacturing test and setup at the factory, to
-		 * allow the static config to be installed.
-		 */
-#else /* EFSYS_OPT_ALLOW_UNCONFIGURED_NIC */
-		if ((rc == 0) && (mac_addr[0] & 0x02)) {
-			/*
-			 * If the static config does not include a global MAC
-			 * address pool then the board may return a locally
-			 * administered MAC address (this should only happen on
-			 * incorrectly programmed boards).
-			 */
-			rc = EINVAL;
-		}
-#endif /* EFSYS_OPT_ALLOW_UNCONFIGURED_NIC */
-	} else {
-		rc = efx_mcdi_get_mac_address_vf(enp, mac_addr);
-	}
-	if (rc != 0)
-		goto fail4;
-
-	EFX_MAC_ADDR_COPY(encp->enc_mac_addr, mac_addr);
-
-	/* Board configuration */
-	rc = efx_mcdi_get_board_cfg(enp, &board_type, NULL, NULL);
-	if (rc != 0) {
-		/* Unprivileged functions may not be able to read board cfg */
-		if (rc == EACCES)
-			board_type = 0;
-		else
-			goto fail5;
-	}
-
-	encp->enc_board_type = board_type;
-	encp->enc_clk_mult = 1; /* not used for Medford */
-
-	/* Fill out fields in enp->en_port and enp->en_nic_cfg from MCDI */
-	if ((rc = efx_mcdi_get_phy_cfg(enp)) != 0)
-		goto fail6;
-
-	/* Obtain the default PHY advertised capabilities */
-	if ((rc = ef10_phy_get_link(enp, &els)) != 0)
-		goto fail7;
-	epp->ep_default_adv_cap_mask = els.els_adv_cap_mask;
-	epp->ep_adv_cap_mask = els.els_adv_cap_mask;
-
-	/*
-=======
->>>>>>> b2521650
 	 * Enable firmware workarounds for hardware errata.
 	 * Expected responses are:
 	 *  - 0 (zero):
