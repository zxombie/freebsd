--- conflicted
+++ resolved
@@ -35,15 +35,7 @@
 dev/iicbus/ds1631.c		optional	ds1631 powermac
 dev/iicbus/ds1775.c		optional	ds1775 powermac
 dev/iicbus/max6690.c		optional	max6690 powermac
-<<<<<<< HEAD
 dev/kbd/kbd.c			optional	sc | vt
-dev/ofw/openfirm.c		optional	aim | fdt
-dev/ofw/openfirmio.c		optional	aim | fdt
-dev/ofw/ofw_bus_if.m		optional	aim | fdt
-dev/ofw/ofw_if.m		optional	aim | fdt
-dev/ofw/ofw_bus_subr.c		optional	aim | fdt
-=======
-dev/kbd/kbd.c			optional	sc
 dev/nand/nfc_fsl.c		optional	nand mpc85xx
 # ofw can be either aim or fdt: fdt case handled in files. aim only powerpc specific.
 dev/ofw/openfirm.c		optional	aim
@@ -51,7 +43,6 @@
 dev/ofw/ofw_bus_if.m		optional	aim
 dev/ofw/ofw_if.m		optional	aim
 dev/ofw/ofw_bus_subr.c		optional	aim
->>>>>>> cfaced30
 dev/ofw/ofw_console.c		optional	aim
 dev/ofw/ofw_disk.c		optional	ofwd aim
 dev/ofw/ofw_iicbus.c		optional	iicbus aim
@@ -72,11 +63,8 @@
 dev/tsec/if_tsec.c		optional	tsec
 dev/tsec/if_tsec_fdt.c		optional	tsec fdt
 dev/uart/uart_cpu_powerpc.c	optional	uart aim
-<<<<<<< HEAD
+dev/usb/controller/ehci_fsl.c	optional	ehci mpc85xx
 dev/vt/hw/ofwfb/ofwfb.c		optional	vt aim
-=======
-dev/usb/controller/ehci_fsl.c	optional	ehci mpc85xx
->>>>>>> cfaced30
 kern/kern_clocksource.c		standard
 kern/subr_dummy_vdso_tc.c	standard
 kern/syscalls.c			optional	ktr
