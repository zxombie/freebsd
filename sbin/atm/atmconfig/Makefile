--- conflicted
+++ resolved
@@ -8,17 +8,7 @@
 .include <src.opts.mk>
 
 PROG=	atmconfig
-<<<<<<< HEAD
-.ifndef RESCUE
-SRCS=	oid.h
-.endif
-SRCS+=	main.c diag.c natm.c
-.ifndef RESCUE
-SRCS+=	atmconfig_device.c
-.endif
-=======
 SRCS=	main.c diag.c natm.c
->>>>>>> 4a8d0795
 MAN=	atmconfig.8
 # CFLAGS+= -DPATH_HELP='".:/usr/share/doc/atm:/usr/local/share/doc/atm"'
 
