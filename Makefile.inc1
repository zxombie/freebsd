#
# $FreeBSD$
#
# Make command line options:
#	-DNO_CLEANDIR run ${MAKE} clean, instead of ${MAKE} cleandir
#	-DNO_CLEAN do not clean at all
#	-DDB_FROM_SRC use the user/group databases in src/etc instead of
#	    the system database when installing.
#	-DNO_SHARE do not go into share subdir
#	-DKERNFAST define NO_KERNEL{CONFIG,CLEAN,DEPEND,OBJ}
#	-DNO_KERNELCONFIG do not run config in ${MAKE} buildkernel
#	-DNO_KERNELCLEAN do not run ${MAKE} clean in ${MAKE} buildkernel
#	-DNO_KERNELDEPEND do not run ${MAKE} depend in ${MAKE} buildkernel
#	-DNO_KERNELOBJ do not run ${MAKE} obj in ${MAKE} buildkernel
#	-DNO_PORTSUPDATE do not update ports in ${MAKE} update
#	-DNO_ROOT install without using root privilege
#	-DNO_DOCUPDATE do not update doc in ${MAKE} update
#	-DWITHOUT_CTF do not run the DTrace CTF conversion tools on built objects
#	LOCAL_DIRS="list of dirs" to add additional dirs to the SUBDIR list
#	LOCAL_ITOOLS="list of tools" to add additional tools to the ITOOLS list
#	LOCAL_LIB_DIRS="list of dirs" to add additional dirs to libraries target
#	LOCAL_MTREE="list of mtree files" to process to allow local directories
#	    to be created before files are installed
#	LOCAL_TOOL_DIRS="list of dirs" to add additional dirs to the build-tools
#	    list
#	METALOG="path to metadata log" to write permission and ownership
#	    when NO_ROOT is set.  (default: ${DESTDIR}/METALOG)
#	TARGET="machine" to crossbuild world for a different machine type
#	TARGET_ARCH= may be required when a TARGET supports multiple endians
#	BUILDENV_SHELL= shell to launch for the buildenv target (def:/bin/sh)
#	WORLD_FLAGS= additional flags to pass to make(1) during buildworld
#	KERNEL_FLAGS= additional flags to pass to make(1) during buildkernel

#
# The intended user-driven targets are:
# buildworld  - rebuild *everything*, including glue to help do upgrades
# installworld- install everything built by "buildworld"
# doxygen     - build API documentation of the kernel
# update      - convenient way to update your source tree (eg: svn/svnup)
#
# Standard targets (not defined here) are documented in the makefiles in
# /usr/share/mk.  These include:
#		obj depend all install clean cleandepend cleanobj

.if !defined(TARGET) || !defined(TARGET_ARCH)
.error "Both TARGET and TARGET_ARCH must be defined."
.endif

.include "share/mk/src.opts.mk"
.include <bsd.arch.inc.mk>
.include <bsd.compiler.mk>

# We must do share/info early so that installation of info `dir'
# entries works correctly.  Do it first since it is less likely to
# grow dependencies on include and lib than vice versa.
#
# We must do lib/ and libexec/ before bin/, because if installworld
# installs a new /bin/sh, the 'make' command will *immediately*
# use that new version.  And the new (dynamically-linked) /bin/sh
# will expect to find appropriate libraries in /lib and /libexec.
#
SRCDIR?=	${.CURDIR}
.if defined(SUBDIR_OVERRIDE)
SUBDIR=	${SUBDIR_OVERRIDE}
.else
SUBDIR=	share/info lib libexec
SUBDIR+=bin
.if ${MK_GAMES} != "no"
SUBDIR+=games
.endif
.if ${MK_CDDL} != "no"
SUBDIR+=cddl
.endif
SUBDIR+=gnu include
.if ${MK_KERBEROS} != "no"
SUBDIR+=kerberos5
.endif
.if ${MK_RESCUE} != "no"
SUBDIR+=rescue
.endif
SUBDIR+=sbin
.if ${MK_CRYPT} != "no"
SUBDIR+=secure
.endif
.if !defined(NO_SHARE)
SUBDIR+=share
.endif
SUBDIR+=sys usr.bin usr.sbin
.if ${MK_TESTS} != "no"
SUBDIR+=	tests
.endif
.if ${MK_OFED} != "no"
SUBDIR+=contrib/ofed
.endif
#
# We must do etc/ last for install/distribute to work.
#
SUBDIR+=etc

# Local directories are last, since it is nice to at least get the base
# system rebuilt before you do them.
.for _DIR in ${LOCAL_DIRS}
.if exists(${.CURDIR}/${_DIR}/Makefile)
SUBDIR+=	${_DIR}
.endif
.endfor
# Add LOCAL_LIB_DIRS, but only if they will not be picked up as a SUBDIR
# of a LOCAL_DIRS directory.  This allows LOCAL_DIRS=foo and
# LOCAL_LIB_DIRS=foo/lib to behave as expected.
.for _DIR in ${LOCAL_DIRS:M*/} ${LOCAL_DIRS:N*/:S|$|/|}
_REDUNDENT_LIB_DIRS+=    ${LOCAL_LIB_DIRS:M${_DIR}*}
.endfor
.for _DIR in ${LOCAL_LIB_DIRS}
.if empty(_REDUNDENT_LIB_DIRS:M${_DIR}) && exists(${.CURDIR}/${_DIR}/Makefile)
SUBDIR+=	${_DIR}
.endif
.endfor
.endif

.if defined(NOCLEAN)
NO_CLEAN=	${NOCLEAN}
.endif
.if defined(NO_CLEANDIR)
CLEANDIR=	clean cleandepend
.else
CLEANDIR=	cleandir
.endif

LOCAL_TOOL_DIRS?=

BUILDENV_SHELL?=/bin/sh

SVN?=		/usr/local/bin/svn
SVNFLAGS?=	-r HEAD

MAKEOBJDIRPREFIX?=	/usr/obj
.if !defined(OSRELDATE)
.if exists(/usr/include/osreldate.h)
OSRELDATE!=	awk '/^\#define[[:space:]]*__FreeBSD_version/ { print $$3 }' \
		/usr/include/osreldate.h
.else
OSRELDATE=	0
.endif
.endif

.if !defined(VERSION)
REVISION!=	${MAKE} -C ${SRCDIR}/release -V REVISION
BRANCH!=	${MAKE} -C ${SRCDIR}/release -V BRANCH
SRCRELDATE!=	awk '/^\#define[[:space:]]*__FreeBSD_version/ { print $$3 }' \
		${SRCDIR}/sys/sys/param.h
VERSION=	FreeBSD ${REVISION}-${BRANCH:C/-p[0-9]+$//} ${TARGET_ARCH} ${SRCRELDATE}
.endif

KNOWN_ARCHES?=	amd64 arm armeb/arm armv6/arm armv6hf/arm i386 i386/pc98 mips mipsel/mips mips64el/mips mips64/mips mipsn32el/mips mipsn32/mips powerpc powerpc64/powerpc sparc64
.if ${TARGET} == ${TARGET_ARCH}
_t=		${TARGET}
.else
_t=		${TARGET_ARCH}/${TARGET}
.endif
.for _t in ${_t}
.if empty(KNOWN_ARCHES:M${_t})
.error Unknown target ${TARGET_ARCH}:${TARGET}.
.endif
.endfor

.if ${TARGET} == ${MACHINE}
TARGET_CPUTYPE?=${CPUTYPE}
.else
TARGET_CPUTYPE?=
.endif

.if !empty(TARGET_CPUTYPE)
_TARGET_CPUTYPE=${TARGET_CPUTYPE}
.else
_TARGET_CPUTYPE=dummy
.endif
_CPUTYPE!=	MAKEFLAGS= CPUTYPE=${_TARGET_CPUTYPE} ${MAKE} \
		-f /dev/null -m ${.CURDIR}/share/mk -V CPUTYPE
.if ${_CPUTYPE} != ${_TARGET_CPUTYPE}
.error CPUTYPE global should be set with ?=.
.endif
.if make(buildworld)
BUILD_ARCH!=	uname -p
.if ${MACHINE_ARCH} != ${BUILD_ARCH}
.error To cross-build, set TARGET_ARCH.
.endif
.endif
.if ${MACHINE} == ${TARGET} && ${MACHINE_ARCH} == ${TARGET_ARCH} && !defined(CROSS_BUILD_TESTING)
OBJTREE=	${MAKEOBJDIRPREFIX}
.else
OBJTREE=	${MAKEOBJDIRPREFIX}/${TARGET}.${TARGET_ARCH}
.endif
WORLDTMP=	${OBJTREE}${.CURDIR}/tmp
# /usr/games added for fortune which depend on strfile
BPATH=		${WORLDTMP}/legacy/usr/sbin:${WORLDTMP}/legacy/usr/bin:${WORLDTMP}/legacy/usr/games:${WORLDTMP}/legacy/bin
XPATH=		${WORLDTMP}/usr/sbin:${WORLDTMP}/usr/bin:${WORLDTMP}/usr/games
STRICTTMPPATH=	${BPATH}:${XPATH}
TMPPATH=	${STRICTTMPPATH}:${PATH}

#
# Avoid running mktemp(1) unless actually needed.
# It may not be functional, e.g., due to new ABI
# when in the middle of installing over this system.
#
.if make(distributeworld) || make(installworld)
INSTALLTMP!=	/usr/bin/mktemp -d -u -t install
.endif

#
# Building a world goes through the following stages
#
# 1. legacy stage [BMAKE]
#	This stage is responsible for creating compatibility
#	shims that are needed by the bootstrap-tools,
#	build-tools and cross-tools stages.
# 1. bootstrap-tools stage [BMAKE]
#	This stage is responsible for creating programs that
#	are needed for backward compatibility reasons. They
#	are not built as cross-tools.
# 2. build-tools stage [TMAKE]
#	This stage is responsible for creating the object
#	tree and building any tools that are needed during
#	the build process.
# 3. cross-tools stage [XMAKE]
#	This stage is responsible for creating any tools that
#	are needed for cross-builds. A cross-compiler is one
#	of them.
# 4. world stage [WMAKE]
#	This stage actually builds the world.
# 5. install stage (optional) [IMAKE]
#	This stage installs a previously built world.
#

BOOTSTRAPPING?=	0

# Common environment for world related stages
CROSSENV=	MAKEOBJDIRPREFIX=${OBJTREE} \
		MACHINE_ARCH=${TARGET_ARCH} \
		MACHINE=${TARGET} \
		CPUTYPE=${TARGET_CPUTYPE}
.if ${MK_GROFF} != "no"
CROSSENV+=	GROFF_BIN_PATH=${WORLDTMP}/legacy/usr/bin \
		GROFF_FONT_PATH=${WORLDTMP}/legacy/usr/share/groff_font \
		GROFF_TMAC_PATH=${WORLDTMP}/legacy/usr/share/tmac
.endif
.if defined(TARGET_CFLAGS)
CROSSENV+=	${TARGET_CFLAGS}
.endif

# bootstrap-tools stage
BMAKEENV=	INSTALL="sh ${.CURDIR}/tools/install.sh" \
		PATH=${BPATH}:${PATH} \
		WORLDTMP=${WORLDTMP} \
		VERSION="${VERSION}" \
		MAKEFLAGS="-m ${.CURDIR}/tools/build/mk ${.MAKEFLAGS}"
BMAKE=		MAKEOBJDIRPREFIX=${WORLDTMP} \
		${BMAKEENV} ${MAKE} ${WORLD_FLAGS} -f Makefile.inc1 \
		DESTDIR= \
		BOOTSTRAPPING=${OSRELDATE} \
		SSP_CFLAGS= \
		MK_HTML=no MK_INFO=no NO_LINT=yes MK_MAN=no \
		-DNO_PIC MK_PROFILE=no -DNO_SHARED \
		-DNO_CPU_CFLAGS MK_WARNS=no MK_CTF=no \
		MK_CLANG_FULL=no MK_LLDB=no MK_TESTS=no

# build-tools stage
TMAKE=		MAKEOBJDIRPREFIX=${OBJTREE} \
		${BMAKEENV} ${MAKE} ${WORLD_FLAGS} -f Makefile.inc1 \
		TARGET=${TARGET} TARGET_ARCH=${TARGET_ARCH} \
		DESTDIR= \
		BOOTSTRAPPING=${OSRELDATE} \
		SSP_CFLAGS= \
		-DNO_LINT \
		-DNO_CPU_CFLAGS MK_WARNS=no MK_CTF=no MK_CLANG_FULL=no MK_LLDB=no MK_TESTS=no

# cross-tools stage
XMAKE=		TOOLS_PREFIX=${WORLDTMP} ${BMAKE} \
		TARGET=${TARGET} TARGET_ARCH=${TARGET_ARCH} \
		MK_GDB=no MK_TESTS=no

# kernel-tools stage
KTMAKEENV=	INSTALL="sh ${.CURDIR}/tools/install.sh" \
		PATH=${BPATH}:${PATH} \
		WORLDTMP=${WORLDTMP} \
		VERSION="${VERSION}"
KTMAKE=		TOOLS_PREFIX=${WORLDTMP} MAKEOBJDIRPREFIX=${WORLDTMP} \
		${KTMAKEENV} ${MAKE} ${WORLD_FLAGS} -f Makefile.inc1 \
		DESTDIR= \
		BOOTSTRAPPING=${OSRELDATE} \
		SSP_CFLAGS= \
		MK_HTML=no MK_INFO=no -DNO_LINT MK_MAN=no \
		-DNO_PIC MK_PROFILE=no -DNO_SHARED \
		-DNO_CPU_CFLAGS MK_WARNS=no MK_CTF=no

# world stage
WMAKEENV=	${CROSSENV} \
		_SHLIBDIRPREFIX=${WORLDTMP} \
		_LDSCRIPTROOT= \
		VERSION="${VERSION}" \
		INSTALL="sh ${.CURDIR}/tools/install.sh" \
		PATH=${TMPPATH}

# make hierarchy
HMAKE=		PATH=${TMPPATH} ${MAKE} LOCAL_MTREE=${LOCAL_MTREE:Q}
.if defined(NO_ROOT)
HMAKE+=		PATH=${TMPPATH} METALOG=${METALOG} -DNO_ROOT
.endif

.if ${MK_CDDL} == "no"
WMAKEENV+=	MK_CTF=no
.endif

.if defined(CROSS_TOOLCHAIN)
LOCALBASE?=	/usr/local
.include "${LOCALBASE}/share/toolchains/${CROSS_TOOLCHAIN}.mk"
.endif
.if defined(CROSS_TOOLCHAIN_PREFIX)
CROSS_COMPILER_PREFIX?=${CROSS_TOOLCHAIN_PREFIX}
CROSS_BINUTILS_PREFIX?=${CROSS_TOOLCHAIN_PREFIX}
.endif
XCOMPILERS=	CC CXX CPP
.for COMPILER in ${XCOMPILERS}
.if defined(CROSS_COMPILER_PREFIX)
X${COMPILER}?=	${CROSS_COMPILER_PREFIX}${${COMPILER}}
.else
X${COMPILER}?=	${${COMPILER}}
.endif
.endfor
XBINUTILS=	AS AR LD NM OBJCOPY OBJDUMP RANLIB SIZE STRINGS
.for BINUTIL in ${XBINUTILS}
.if defined(CROSS_BINUTILS_PREFIX)
X${BINUTIL}?=	${CROSS_BINUTILS_PREFIX}${${BINUTIL}}
.else
X${BINUTIL}?=	${${BINUTIL}}
.endif
.endfor
WMAKEENV+=	CC="${XCC} ${XCFLAGS}" CXX="${XCXX} ${XCFLAGS} ${XCXXFLAGS}" \
		DEPFLAGS="${DEPFLAGS}" \
		CPP="${XCPP} ${XCFLAGS}" \
		AS="${XAS}" AR="${XAR}" LD="${XLD}" NM=${XNM} \
		OBJDUMP=${XOBJDUMP} OBJCOPY="${XOBJCOPY}" \
		RANLIB=${XRANLIB} STRINGS=${XSTRINGS} \
		SIZE="${XSIZE}"

.if ${XCC:M/*}
XFLAGS=		--sysroot=${WORLDTMP}
.if defined(CROSS_BINUTILS_PREFIX)
# In the case of xdev-build tools, CROSS_BINUTILS_PREFIX won't be a
# directory, but the compiler will look in the right place for it's
# tools so we don't need to tell it where to look.
.if exists(${CROSS_BINUTILS_PREFIX})
XFLAGS+=	-B${CROSS_BINUTILS_PREFIX}
.endif
.else
XFLAGS+=	-B${WORLDTMP}/usr/bin
.endif
.if ${TARGET} == "arm"
.if ${TARGET_ARCH:M*hf*} != ""
TARGET_ABI=	gnueabihf
.else
TARGET_ABI=	gnueabi
.endif
.endif
.if defined(X_COMPILER_TYPE) && ${X_COMPILER_TYPE} == gcc
XCFLAGS+=	-isystem ${WORLDTMP}/usr/include -L${WORLDTMP}/usr/lib
XCXXFLAGS+=	-I${WORLDTMP}/usr/include/c++/v1 -std=gnu++11 -L${WORLDTMP}/../lib/libc++
DEPFLAGS+=	-I${WORLDTMP}/usr/include/c++/v1
.else
TARGET_ABI?=	unknown
TARGET_TRIPLE?=	${TARGET_ARCH:C/amd64/x86_64/}-${TARGET_ABI}-freebsd11.0
XCFLAGS+=	-target ${TARGET_TRIPLE}
.endif
.endif

WMAKE=		${WMAKEENV} ${MAKE} ${WORLD_FLAGS} -f Makefile.inc1 DESTDIR=${WORLDTMP}

.if ${TARGET_ARCH} == "amd64" || ${TARGET_ARCH} == "powerpc64"
# 32 bit world
LIB32_OBJTREE=	${OBJTREE}${.CURDIR}/world32
LIB32TMP=	${OBJTREE}${.CURDIR}/lib32

.if ${TARGET_ARCH} == "amd64"
.if empty(TARGET_CPUTYPE)
LIB32CPUFLAGS=	-march=i686 -mmmx -msse -msse2
.else
LIB32CPUFLAGS=	-march=${TARGET_CPUTYPE}
.endif
LIB32WMAKEENV=	MACHINE=i386 MACHINE_ARCH=i386 \
		MACHINE_CPU="i686 mmx sse sse2"
LIB32WMAKEFLAGS=	\
		AS="${AS} --32" \
		LD="${LD} -m elf_i386_fbsd -Y P,${LIB32TMP}/usr/lib32"

.elif ${TARGET_ARCH} == "powerpc64"
.if empty(TARGET_CPUTYPE)
LIB32CPUFLAGS=	-mcpu=powerpc
.else
LIB32CPUFLAGS=	-mcpu=${TARGET_CPUTYPE}
.endif
LIB32WMAKEENV=	MACHINE=powerpc MACHINE_ARCH=powerpc
LIB32WMAKEFLAGS=	\
		LD="${LD} -m elf32ppc_fbsd"
.endif


LIB32FLAGS=	-m32 ${LIB32CPUFLAGS} -DCOMPAT_32BIT \
		-isystem ${LIB32TMP}/usr/include/ \
		-L${LIB32TMP}/usr/lib32 \
		-B${LIB32TMP}/usr/lib32
.if ${XCC:M/*}
LIB32FLAGS+=		--sysroot=${WORLDTMP}
.endif

# Yes, the flags are redundant.
LIB32WMAKEENV+=	MAKEOBJDIRPREFIX=${LIB32_OBJTREE} \
		_SHLIBDIRPREFIX=${LIB32TMP} \
		_LDSCRIPTROOT=${LIB32TMP} \
		VERSION="${VERSION}" \
		INSTALL="sh ${.CURDIR}/tools/install.sh" \
		PATH=${TMPPATH} \
		LIBDIR=/usr/lib32 \
		SHLIBDIR=/usr/lib32 \
		LIBPRIVATEDIR=/usr/lib32/private \
		DTRACE="${DTRACE} -32"
LIB32WMAKEFLAGS+= CC="${XCC} ${LIB32FLAGS}" \
		CXX="${XCXX} ${LIB32FLAGS}" \
		DESTDIR=${LIB32TMP} \
		-DCOMPAT_32BIT \
		-DLIBRARIES_ONLY \
		-DNO_CPU_CFLAGS \
		MK_CTF=no \
		-DNO_LINT \
		MK_TESTS=no

LIB32WMAKE=	${LIB32WMAKEENV} ${MAKE} ${LIB32WMAKEFLAGS} \
		MK_MAN=no MK_INFO=no MK_HTML=no
LIB32IMAKE=	${LIB32WMAKE:NINSTALL=*:NDESTDIR=*:N_LDSCRIPTROOT=*} \
		MK_TOOLCHAIN=no ${IMAKE_INSTALL}
.endif

IMAKEENV=	${CROSSENV:N_LDSCRIPTROOT=*}
IMAKE=		${IMAKEENV} ${MAKE} -f Makefile.inc1 \
		${IMAKE_INSTALL} ${IMAKE_MTREE}
.if empty(.MAKEFLAGS:M-n)
IMAKEENV+=	PATH=${STRICTTMPPATH}:${INSTALLTMP} \
		LD_LIBRARY_PATH=${INSTALLTMP} \
		PATH_LOCALE=${INSTALLTMP}/locale
IMAKE+=		__MAKE_SHELL=${INSTALLTMP}/sh
.else
IMAKEENV+=	PATH=${TMPPATH}:${INSTALLTMP}
.endif
.if defined(DB_FROM_SRC)
INSTALLFLAGS+=	-N ${.CURDIR}/etc
MTREEFLAGS+=	-N ${.CURDIR}/etc
.endif
_INSTALL_DDIR=	${DESTDIR}/${DISTDIR}
INSTALL_DDIR=	${_INSTALL_DDIR:S://:/:g:C:/$::}
.if defined(NO_ROOT)
METALOG?=	${DESTDIR}/${DISTDIR}/METALOG
IMAKE+=		-DNO_ROOT METALOG=${METALOG}
INSTALLFLAGS+=	-U -M ${METALOG} -D ${INSTALL_DDIR}
MTREEFLAGS+=	-W
.endif
.if defined(DB_FROM_SRC) || defined(NO_ROOT)
IMAKE_INSTALL=	INSTALL="install ${INSTALLFLAGS}"
IMAKE_MTREE=	MTREE_CMD="mtree ${MTREEFLAGS}"
.endif

# kernel stage
KMAKEENV=	${WMAKEENV}
KMAKE=		${KMAKEENV} ${MAKE} ${.MAKEFLAGS} ${KERNEL_FLAGS} KERNEL=${INSTKERNNAME}

#
# buildworld
#
# Attempt to rebuild the entire system, with reasonable chance of
# success, regardless of how old your existing system is.
#
_worldtmp:
.if ${.CURDIR:C/[^,]//g} != ""
#	The m4 build of sendmail files doesn't like it if ',' is used
#	anywhere in the path of it's files.
	@echo
	@echo "*** Error: path to source tree contains a comma ','"
	@echo
	false
.endif
	@echo
	@echo "--------------------------------------------------------------"
	@echo ">>> Rebuilding the temporary build tree"
	@echo "--------------------------------------------------------------"
.if !defined(NO_CLEAN)
	rm -rf ${WORLDTMP}
.if defined(LIB32TMP)
	rm -rf ${LIB32TMP}
.endif
.else
	rm -rf ${WORLDTMP}/legacy/usr/include
#	XXX - These three can depend on any header file.
	rm -f ${OBJTREE}${.CURDIR}/usr.bin/kdump/ioctl.c
	rm -f ${OBJTREE}${.CURDIR}/usr.bin/kdump/kdump_subr.c
	rm -f ${OBJTREE}${.CURDIR}/usr.bin/truss/ioctl.c
.endif
.for _dir in \
    lib usr legacy/bin legacy/usr
	mkdir -p ${WORLDTMP}/${_dir}
.endfor
	mtree -deU -f ${.CURDIR}/etc/mtree/BSD.usr.dist \
	    -p ${WORLDTMP}/legacy/usr >/dev/null
.if ${MK_GROFF} != "no"
	mtree -deU -f ${.CURDIR}/etc/mtree/BSD.groff.dist \
	    -p ${WORLDTMP}/legacy/usr >/dev/null
.endif
	mtree -deU -f ${.CURDIR}/etc/mtree/BSD.usr.dist \
	    -p ${WORLDTMP}/usr >/dev/null
	mtree -deU -f ${.CURDIR}/etc/mtree/BSD.include.dist \
	    -p ${WORLDTMP}/usr/include >/dev/null
	ln -sf ${.CURDIR}/sys ${WORLDTMP}
.if ${MK_DEBUG_FILES} != "no"
	# We could instead disable debug files for these build stages
	mtree -deU -f ${.CURDIR}/etc/mtree/BSD.debug.dist \
	    -p ${WORLDTMP}/legacy/usr/lib >/dev/null
	mtree -deU -f ${.CURDIR}/etc/mtree/BSD.debug.dist \
	    -p ${WORLDTMP}/usr/lib >/dev/null
.endif
.if ${MK_TESTS} != "no"
	mtree -deU -f ${.CURDIR}/etc/mtree/BSD.tests.dist \
	    -p ${WORLDTMP}/usr >/dev/null
.endif
.for _mtree in ${LOCAL_MTREE}
	mtree -deU -f ${.CURDIR}/${_mtree} -p ${WORLDTMP} > /dev/null
.endfor
_legacy:
	@echo
	@echo "--------------------------------------------------------------"
	@echo ">>> stage 1.1: legacy release compatibility shims"
	@echo "--------------------------------------------------------------"
	${_+_}cd ${.CURDIR}; ${BMAKE} legacy
_bootstrap-tools:
	@echo
	@echo "--------------------------------------------------------------"
	@echo ">>> stage 1.2: bootstrap tools"
	@echo "--------------------------------------------------------------"
	${_+_}cd ${.CURDIR}; ${BMAKE} bootstrap-tools
_cleanobj:
.if !defined(NO_CLEAN)
	@echo
	@echo "--------------------------------------------------------------"
	@echo ">>> stage 2.1: cleaning up the object tree"
	@echo "--------------------------------------------------------------"
	${_+_}cd ${.CURDIR}; ${WMAKE} ${CLEANDIR:S/^/par-/}
.if defined(LIB32TMP)
	${_+_}cd ${.CURDIR}; ${LIB32WMAKE} -f Makefile.inc1 ${CLEANDIR:S/^/par-/}
.endif
.endif
_obj:
	@echo
	@echo "--------------------------------------------------------------"
	@echo ">>> stage 2.2: rebuilding the object tree"
	@echo "--------------------------------------------------------------"
	${_+_}cd ${.CURDIR}; ${WMAKE} par-obj
_build-tools:
	@echo
	@echo "--------------------------------------------------------------"
	@echo ">>> stage 2.3: build tools"
	@echo "--------------------------------------------------------------"
	${_+_}cd ${.CURDIR}; ${TMAKE} build-tools
_cross-tools:
	@echo
	@echo "--------------------------------------------------------------"
	@echo ">>> stage 3: cross tools"
	@echo "--------------------------------------------------------------"
	${_+_}cd ${.CURDIR}; ${XMAKE} cross-tools
	${_+_}cd ${.CURDIR}; ${XMAKE} kernel-tools
_includes:
	@echo
	@echo "--------------------------------------------------------------"
	@echo ">>> stage 4.1: building includes"
	@echo "--------------------------------------------------------------"
	${_+_}cd ${.CURDIR}; ${WMAKE} SHARED=symlinks par-includes
_libraries:
	@echo
	@echo "--------------------------------------------------------------"
	@echo ">>> stage 4.2: building libraries"
	@echo "--------------------------------------------------------------"
	${_+_}cd ${.CURDIR}; \
	    ${WMAKE} -DNO_FSCHG MK_HTML=no MK_INFO=no -DNO_LINT MK_MAN=no \
	    MK_PROFILE=no MK_TESTS=no MK_TESTS_SUPPORT=${MK_TESTS} libraries
_depend:
	@echo
	@echo "--------------------------------------------------------------"
	@echo ">>> stage 4.3: make dependencies"
	@echo "--------------------------------------------------------------"
	${_+_}cd ${.CURDIR}; ${WMAKE} par-depend
everything:
	@echo
	@echo "--------------------------------------------------------------"
	@echo ">>> stage 4.4: building everything"
	@echo "--------------------------------------------------------------"
	${_+_}cd ${.CURDIR}; ${WMAKE} par-all
.if defined(LIB32TMP)
build32:
	@echo
	@echo "--------------------------------------------------------------"
	@echo ">>> stage 5.1: building 32 bit shim libraries"
	@echo "--------------------------------------------------------------"
	mkdir -p ${LIB32TMP}/usr/include
	mtree -deU -f ${.CURDIR}/etc/mtree/BSD.usr.dist \
	    -p ${LIB32TMP}/usr >/dev/null
	mtree -deU -f ${.CURDIR}/etc/mtree/BSD.include.dist \
	    -p ${LIB32TMP}/usr/include >/dev/null
.if ${MK_DEBUG_FILES} != "no"
	mtree -deU -f ${.CURDIR}/etc/mtree/BSD.debug.dist \
	    -p ${LIB32TMP}/usr/lib >/dev/null
.endif
	mkdir -p ${WORLDTMP}
	ln -sf ${.CURDIR}/sys ${WORLDTMP}
.for _t in obj includes
	cd ${.CURDIR}/include; ${LIB32WMAKE} DIRPRFX=include/ ${_t}
	cd ${.CURDIR}/lib; ${LIB32WMAKE} DIRPRFX=lib/ ${_t}
.if ${MK_CDDL} != "no"
	cd ${.CURDIR}/cddl/lib; ${LIB32WMAKE} DIRPRFX=cddl/lib/ ${_t}
.endif
	cd ${.CURDIR}/gnu/lib; ${LIB32WMAKE} DIRPRFX=gnu/lib/ ${_t}
.if ${MK_CRYPT} != "no"
	cd ${.CURDIR}/secure/lib; ${LIB32WMAKE} DIRPRFX=secure/lib/ ${_t}
.endif
.if ${MK_KERBEROS} != "no"
	cd ${.CURDIR}/kerberos5/lib; ${LIB32WMAKE} DIRPRFX=kerberos5/lib ${_t}
.endif
.endfor
.for _dir in usr.bin/lex/lib
	cd ${.CURDIR}/${_dir}; ${LIB32WMAKE} DIRPRFX=${_dir}/ obj
.endfor
.for _dir in lib/ncurses/ncurses lib/ncurses/ncursesw lib/libmagic
	cd ${.CURDIR}/${_dir}; \
	    WORLDTMP=${WORLDTMP} \
	    MAKEFLAGS="-m ${.CURDIR}/tools/build/mk ${.MAKEFLAGS}" \
	    MAKEOBJDIRPREFIX=${LIB32_OBJTREE} ${MAKE} SSP_CFLAGS= DESTDIR= \
	    DIRPRFX=${_dir}/ -DNO_LINT -DNO_CPU_CFLAGS MK_WARNS=no MK_CTF=no \
	    build-tools
.endfor
	cd ${.CURDIR}; \
	    ${LIB32WMAKE} -f Makefile.inc1 libraries
.for _t in obj depend all
	cd ${.CURDIR}/libexec/rtld-elf; PROG=ld-elf32.so.1 ${LIB32WMAKE} \
	    DIRPRFX=libexec/rtld-elf/ ${_t}
	cd ${.CURDIR}/usr.bin/ldd; PROG=ldd32 ${LIB32WMAKE} \
	    DIRPRFX=usr.bin/ldd ${_t}
.endfor

distribute32 install32:
	cd ${.CURDIR}/lib; ${LIB32IMAKE} ${.TARGET:S/32$//}
.if ${MK_CDDL} != "no"
	cd ${.CURDIR}/cddl/lib; ${LIB32IMAKE} ${.TARGET:S/32$//}
.endif
	cd ${.CURDIR}/gnu/lib; ${LIB32IMAKE} ${.TARGET:S/32$//}
.if ${MK_CRYPT} != "no"
	cd ${.CURDIR}/secure/lib; ${LIB32IMAKE} ${.TARGET:S/32$//}
.endif
.if ${MK_KERBEROS} != "no"
	cd ${.CURDIR}/kerberos5/lib; ${LIB32IMAKE} ${.TARGET:S/32$//}
.endif
	cd ${.CURDIR}/libexec/rtld-elf; \
	    PROG=ld-elf32.so.1 ${LIB32IMAKE} ${.TARGET:S/32$//}
	cd ${.CURDIR}/usr.bin/ldd; PROG=ldd32 ${LIB32IMAKE} ${.TARGET:S/32$//}
.endif

WMAKE_TGTS=
.if !defined(SUBDIR_OVERRIDE)
WMAKE_TGTS+=	_worldtmp _legacy _bootstrap-tools
.endif
WMAKE_TGTS+=	_cleanobj _obj _build-tools
.if !defined(SUBDIR_OVERRIDE)
WMAKE_TGTS+=	_cross-tools
.endif
WMAKE_TGTS+=	_includes _libraries _depend everything
.if defined(LIB32TMP) && ${MK_LIB32} != "no"
WMAKE_TGTS+=	build32
.endif

buildworld: buildworld_prologue ${WMAKE_TGTS} buildworld_epilogue
.ORDER: buildworld_prologue ${WMAKE_TGTS} buildworld_epilogue

buildworld_prologue:
	@echo "--------------------------------------------------------------"
	@echo ">>> World build started on `LC_ALL=C date`"
	@echo "--------------------------------------------------------------"

buildworld_epilogue:
	@echo
	@echo "--------------------------------------------------------------"
	@echo ">>> World build completed on `LC_ALL=C date`"
	@echo "--------------------------------------------------------------"

#
# We need to have this as a target because the indirection between Makefile
# and Makefile.inc1 causes the correct PATH to be used, rather than a
# modification of the current environment's PATH.  In addition, we need
# to quote multiword values.
#
buildenvvars:
	@echo ${WMAKEENV:Q}

.if ${.TARGETS:Mbuildenv}
.if ${.MAKEFLAGS:M-j}
.error The buildenv target is incompatible with -j
.endif
.endif
buildenv:
	@echo Entering world for ${TARGET_ARCH}:${TARGET}
	@cd ${.CURDIR} && env ${WMAKEENV} ${BUILDENV_SHELL} || true

TOOLCHAIN_TGTS=	${WMAKE_TGTS:N_depend:Neverything:Nbuild32}
toolchain: ${TOOLCHAIN_TGTS}
kernel-toolchain: ${TOOLCHAIN_TGTS:N_includes:N_libraries}

#
# installcheck
#
# Checks to be sure system is ready for installworld/installkernel.
#
installcheck: _installcheck_world _installcheck_kernel
_installcheck_world:
_installcheck_kernel:

#
# Require DESTDIR to be set if installing for a different architecture or
# using the user/group database in the source tree.
#
.if ${TARGET_ARCH} != ${MACHINE_ARCH} || ${TARGET} != ${MACHINE} || \
    defined(DB_FROM_SRC)
.if !make(distributeworld)
_installcheck_world: __installcheck_DESTDIR
_installcheck_kernel: __installcheck_DESTDIR
__installcheck_DESTDIR:
.if !defined(DESTDIR) || empty(DESTDIR)
	@echo "ERROR: Please set DESTDIR!"; \
	false
.endif
.endif
.endif

.if !defined(DB_FROM_SRC)
#
# Check for missing UIDs/GIDs.
#
CHECK_UIDS=	auditdistd
CHECK_GIDS=	audit
.if ${MK_SENDMAIL} != "no"
CHECK_UIDS+=	smmsp
CHECK_GIDS+=	smmsp
.endif
.if ${MK_PF} != "no"
CHECK_UIDS+=	proxy
CHECK_GIDS+=	proxy authpf
.endif
.if ${MK_UNBOUND} != "no"
CHECK_UIDS+=	unbound
CHECK_GIDS+=	unbound
.endif
_installcheck_world: __installcheck_UGID
__installcheck_UGID:
.for uid in ${CHECK_UIDS}
	@if ! `id -u ${uid} >/dev/null 2>&1`; then \
		echo "ERROR: Required ${uid} user is missing, see /usr/src/UPDATING."; \
		false; \
	fi
.endfor
.for gid in ${CHECK_GIDS}
	@if ! `find / -prune -group ${gid} >/dev/null 2>&1`; then \
		echo "ERROR: Required ${gid} group is missing, see /usr/src/UPDATING."; \
		false; \
	fi
.endfor
.endif

#
# Required install tools to be saved in a scratch dir for safety.
#
.if ${MK_INFO} != "no"
_install-info=	install-info
.endif
.if ${MK_ZONEINFO} != "no"
_zoneinfo=	zic tzsetup
.endif

ITOOLS=	[ awk cap_mkdb cat chflags chmod chown \
	date echo egrep find grep id install ${_install-info} \
	ln lockf make mkdir mtree mv pwd_mkdb \
	rm sed services_mkdb sh sysctl test true uname wc ${_zoneinfo} \
	${LOCAL_ITOOLS}

# Needed for share/man
.if ${MK_MAN} != "no"
ITOOLS+=makewhatis
.endif

#
# distributeworld
#
# Distributes everything compiled by a `buildworld'.
#
# installworld
#
# Installs everything compiled by a 'buildworld'.
#

# Non-base distributions produced by the base system
EXTRA_DISTRIBUTIONS=	doc
.if ${MK_GAMES} != "no"
EXTRA_DISTRIBUTIONS+=	games
.endif
.if defined(LIB32TMP) && ${MK_LIB32} != "no"
EXTRA_DISTRIBUTIONS+=	lib32
.endif
.if ${MK_TESTS} != "no"
EXTRA_DISTRIBUTIONS+=	tests
.endif

DEBUG_DISTRIBUTIONS=
.if ${MK_DEBUG_FILES} != "no"
DEBUG_DISTRIBUTIONS+=	base ${EXTRA_DISTRIBUTIONS:S,doc,,}
.endif

MTREE_MAGIC?=	mtree 2.0

distributeworld installworld: _installcheck_world
	mkdir -p ${INSTALLTMP}
	progs=$$(for prog in ${ITOOLS}; do \
		if progpath=`which $$prog`; then \
			echo $$progpath; \
		else \
			echo "Required tool $$prog not found in PATH." >&2; \
			exit 1; \
		fi; \
	    done); \
	libs=$$(ldd -f "%o %p\n" -f "%o %p\n" $$progs 2>/dev/null | sort -u | \
	    while read line; do \
		set -- $$line; \
		if [ "$$2 $$3" != "not found" ]; then \
			echo $$2; \
		else \
			echo "Required library $$1 not found." >&2; \
			exit 1; \
		fi; \
	    done); \
	cp $$libs $$progs ${INSTALLTMP}
	cp -R $${PATH_LOCALE:-"/usr/share/locale"} ${INSTALLTMP}/locale
.if defined(NO_ROOT)
	echo "#${MTREE_MAGIC}" > ${METALOG}
.endif
.if make(distributeworld)
.for dist in ${EXTRA_DISTRIBUTIONS}
	-mkdir ${DESTDIR}/${DISTDIR}/${dist}
	mtree -deU -f ${.CURDIR}/etc/mtree/BSD.root.dist \
	    -p ${DESTDIR}/${DISTDIR}/${dist} >/dev/null
	mtree -deU -f ${.CURDIR}/etc/mtree/BSD.usr.dist \
	    -p ${DESTDIR}/${DISTDIR}/${dist}/usr >/dev/null
	mtree -deU -f ${.CURDIR}/etc/mtree/BSD.include.dist \
	    -p ${DESTDIR}/${DISTDIR}/${dist}/usr/include >/dev/null
.if ${MK_DEBUG_FILES} != "no"
	mtree -deU -f ${.CURDIR}/etc/mtree/BSD.debug.dist \
	    -p ${DESTDIR}/${DISTDIR}/${dist}/usr/lib >/dev/null
.endif
.if ${MK_TESTS} != "no" && ${dist} == "tests"
	mtree -deU -f ${.CURDIR}/etc/mtree/BSD.tests.dist \
	    -p ${DESTDIR}/${DISTDIR}/${dist}/usr >/dev/null
.endif
.if defined(NO_ROOT)
	${IMAKEENV} mtree -C -f ${.CURDIR}/etc/mtree/BSD.root.dist | \
	    sed -e 's#^\./#./${dist}/#' >> ${METALOG}
	${IMAKEENV} mtree -C -f ${.CURDIR}/etc/mtree/BSD.usr.dist | \
	    sed -e 's#^\./#./${dist}/usr/#' >> ${METALOG}
	${IMAKEENV} mtree -C -f ${.CURDIR}/etc/mtree/BSD.include.dist | \
	    sed -e 's#^\./#./${dist}/usr/include/#' >> ${METALOG}
.endif
.endfor
	-mkdir ${DESTDIR}/${DISTDIR}/base
	cd ${.CURDIR}/etc; ${CROSSENV} PATH=${TMPPATH} ${MAKE} \
	    METALOG=${METALOG} ${IMAKE_INSTALL} ${IMAKE_MTREE} \
	    DISTBASE=/base DESTDIR=${DESTDIR}/${DISTDIR}/base \
	    LOCAL_MTREE=${LOCAL_MTREE:Q} distrib-dirs
.endif
	${_+_}cd ${.CURDIR}; ${IMAKE} re${.TARGET:S/world$//}; \
	    ${IMAKEENV} rm -rf ${INSTALLTMP}
.if make(distributeworld)
.for dist in ${EXTRA_DISTRIBUTIONS}
	find ${DESTDIR}/${DISTDIR}/${dist} -mindepth 1 -empty -delete
.endfor
.if defined(NO_ROOT)
.for dist in base ${EXTRA_DISTRIBUTIONS}
	@# For each file that exists in this dist, print the corresponding
	@# line from the METALOG.  This relies on the fact that
	@# a line containing only the filename will sort immediatly before
	@# the relevant mtree line.
	cd ${DESTDIR}/${DISTDIR}; \
	find ./${dist} | sort -u ${METALOG} - | \
	awk 'BEGIN { print "#${MTREE_MAGIC}" } !/ type=/ { file = $$1 } / type=/ { if ($$1 == file) { sub(/^\.\/${dist}\//, "./"); print } }' > \
	${DESTDIR}/${DISTDIR}/${dist}.meta
.endfor
.for dist in ${DEBUG_DISTRIBUTIONS}
	@# For each file that exists in this dist, print the corresponding
	@# line from the METALOG.  This relies on the fact that
	@# a line containing only the filename will sort immediatly before
	@# the relevant mtree line.
	cd ${DESTDIR}/${DISTDIR}; \
	find ./${dist}/usr/lib/debug | sort -u ${METALOG} - | \
	awk 'BEGIN { print "#${MTREE_MAGIC}" } !/ type=/ { file = $$1 } / type=/ { if ($$1 == file) { sub(/^\.\/${dist}\//, "./"); print } }' > \
	${DESTDIR}/${DISTDIR}/${dist}.debug.meta
.endfor
.endif
.endif

packageworld:
.for dist in base ${EXTRA_DISTRIBUTIONS}
.if defined(NO_ROOT)
	${_+_}cd ${DESTDIR}/${DISTDIR}/${dist}; \
	    tar cvJf ${DESTDIR}/${DISTDIR}/${dist}.txz \
	    --exclude usr/lib/debug \
	    @${DESTDIR}/${DISTDIR}/${dist}.meta
.else
	${_+_}cd ${DESTDIR}/${DISTDIR}/${dist}; \
	    tar cvJf ${DESTDIR}/${DISTDIR}/${dist}.txz \
	    --exclude usr/lib/debug .
.endif
.endfor

.for dist in ${DEBUG_DISTRIBUTIONS}
. if defined(NO_ROOT)
	${_+_}cd ${DESTDIR}/${DISTDIR}/${dist}; \
	    tar cvJf ${DESTDIR}/${DISTDIR}/${dist}-dbg.txz \
	    @${DESTDIR}/${DISTDIR}/${dist}.debug.meta
. else
	${_+_}cd ${DESTDIR}/${DISTDIR}/${dist}; \
	    tar cvJfL ${DESTDIR}/${DISTDIR}/${dist}-dbg.txz \
	    usr/lib/debug
. endif
.endfor

#
# reinstall
#
# If you have a build server, you can NFS mount the source and obj directories
# and do a 'make reinstall' on the *client* to install new binaries from the
# most recent server build.
#
reinstall: .MAKE
	@echo "--------------------------------------------------------------"
	@echo ">>> Making hierarchy"
	@echo "--------------------------------------------------------------"
	${_+_}cd ${.CURDIR}; ${MAKE} -f Makefile.inc1 \
	    LOCAL_MTREE=${LOCAL_MTREE:Q} hierarchy
	@echo
	@echo "--------------------------------------------------------------"
	@echo ">>> Installing everything"
	@echo "--------------------------------------------------------------"
	${_+_}cd ${.CURDIR}; ${MAKE} -f Makefile.inc1 install
.if defined(LIB32TMP) && ${MK_LIB32} != "no"
	${_+_}cd ${.CURDIR}; ${MAKE} -f Makefile.inc1 install32
.endif

redistribute: .MAKE
	@echo "--------------------------------------------------------------"
	@echo ">>> Distributing everything"
	@echo "--------------------------------------------------------------"
	${_+_}cd ${.CURDIR}; ${MAKE} -f Makefile.inc1 distribute
.if defined(LIB32TMP) && ${MK_LIB32} != "no"
	${_+_}cd ${.CURDIR}; ${MAKE} -f Makefile.inc1 distribute32 \
	    DISTRIBUTION=lib32
.endif

distrib-dirs distribution: .MAKE
	cd ${.CURDIR}/etc; ${CROSSENV} PATH=${TMPPATH} ${MAKE} \
	    ${IMAKE_INSTALL} ${IMAKE_MTREE} METALOG=${METALOG} ${.TARGET}

#
# buildkernel and installkernel
#
# Which kernels to build and/or install is specified by setting
# KERNCONF. If not defined a GENERIC kernel is built/installed.
# Only the existing (depending TARGET) config files are used
# for building kernels and only the first of these is designated
# as the one being installed.
#
# Note that we have to use TARGET instead of TARGET_ARCH when
# we're in kernel-land. Since only TARGET_ARCH is (expected) to
# be set to cross-build, we have to make sure TARGET is set
# properly.

.if defined(KERNFAST)
NO_KERNELCLEAN=	t
NO_KERNELCONFIG=	t
NO_KERNELDEPEND=	t
NO_KERNELOBJ=		t
# Shortcut for KERNCONF=Blah -DKERNFAST is now KERNFAST=Blah
.if !defined(KERNCONF) && ${KERNFAST} != "1"
KERNCONF=${KERNFAST}
.endif
.endif
.if ${TARGET_ARCH} == "powerpc64"
KERNCONF?=	GENERIC64
.else
KERNCONF?=	GENERIC
.endif
INSTKERNNAME?=	kernel

KERNSRCDIR?=	${.CURDIR}/sys
KRNLCONFDIR=	${KERNSRCDIR}/${TARGET}/conf
KRNLOBJDIR=	${OBJTREE}${KERNSRCDIR}
KERNCONFDIR?=	${KRNLCONFDIR}

BUILDKERNELS=
INSTALLKERNEL=
.for _kernel in ${KERNCONF}
.if exists(${KERNCONFDIR}/${_kernel})
BUILDKERNELS+=	${_kernel}
.if empty(INSTALLKERNEL)
INSTALLKERNEL= ${_kernel}
.endif
.endif
.endfor

buildkernel ${WMAKE_TGTS} ${.ALLTARGETS:M_*}: .MAKE

#
# buildkernel
#
# Builds all kernels defined by BUILDKERNELS.
#
buildkernel:
.if empty(BUILDKERNELS)
	@echo "ERROR: Missing kernel configuration file(s) (${KERNCONF})."; \
	false
.endif
	@echo
.for _kernel in ${BUILDKERNELS}
	@echo "--------------------------------------------------------------"
	@echo ">>> Kernel build for ${_kernel} started on `LC_ALL=C date`"
	@echo "--------------------------------------------------------------"
	@echo "===> ${_kernel}"
	mkdir -p ${KRNLOBJDIR}
.if !defined(NO_KERNELCONFIG)
	@echo
	@echo "--------------------------------------------------------------"
	@echo ">>> stage 1: configuring the kernel"
	@echo "--------------------------------------------------------------"
	cd ${KRNLCONFDIR}; \
		PATH=${TMPPATH} \
		    config ${CONFIGARGS} -d ${KRNLOBJDIR}/${_kernel} \
			-I '${KERNCONFDIR}' '${KERNCONFDIR}/${_kernel}'
.endif
.if !defined(NO_CLEAN) && !defined(NO_KERNELCLEAN)
	@echo
	@echo "--------------------------------------------------------------"
	@echo ">>> stage 2.1: cleaning up the object tree"
	@echo "--------------------------------------------------------------"
	cd ${KRNLOBJDIR}/${_kernel}; ${KMAKE} ${CLEANDIR}
.endif
.if !defined(NO_KERNELOBJ)
	@echo
	@echo "--------------------------------------------------------------"
	@echo ">>> stage 2.2: rebuilding the object tree"
	@echo "--------------------------------------------------------------"
	cd ${KRNLOBJDIR}/${_kernel}; ${KMAKE} obj
.endif
	@echo
	@echo "--------------------------------------------------------------"
	@echo ">>> stage 2.3: build tools"
	@echo "--------------------------------------------------------------"
	${_+_}cd ${.CURDIR}; ${KTMAKE} kernel-tools
.if !defined(NO_KERNELDEPEND)
	@echo
	@echo "--------------------------------------------------------------"
	@echo ">>> stage 3.1: making dependencies"
	@echo "--------------------------------------------------------------"
	cd ${KRNLOBJDIR}/${_kernel}; ${KMAKE} depend -DNO_MODULES_OBJ
.endif
	@echo
	@echo "--------------------------------------------------------------"
	@echo ">>> stage 3.2: building everything"
	@echo "--------------------------------------------------------------"
	cd ${KRNLOBJDIR}/${_kernel}; ${KMAKE} all -DNO_MODULES_OBJ
	@echo "--------------------------------------------------------------"
	@echo ">>> Kernel build for ${_kernel} completed on `LC_ALL=C date`"
	@echo "--------------------------------------------------------------"
.endfor

#
# installkernel, etc.
#
# Install the kernel defined by INSTALLKERNEL
#
installkernel installkernel.debug \
reinstallkernel reinstallkernel.debug: _installcheck_kernel
.if empty(INSTALLKERNEL)
	@echo "ERROR: No kernel \"${KERNCONF}\" to install."; \
	false
.endif
	@echo "--------------------------------------------------------------"
	@echo ">>> Installing kernel ${INSTALLKERNEL}"
	@echo "--------------------------------------------------------------"
	cd ${KRNLOBJDIR}/${INSTALLKERNEL}; \
	    ${CROSSENV} PATH=${TMPPATH} \
	    ${MAKE} ${IMAKE_INSTALL} KERNEL=${INSTKERNNAME} ${.TARGET:S/kernel//}

distributekernel distributekernel.debug:
.if empty(INSTALLKERNEL)
	@echo "ERROR: No kernel \"${KERNCONF}\" to install."; \
	false
.endif
	mkdir -p ${DESTDIR}/${DISTDIR}
.if defined(NO_ROOT)
	echo "#${MTREE_MAGIC}" > ${DESTDIR}/${DISTDIR}/kernel.premeta
.endif
	cd ${KRNLOBJDIR}/${INSTALLKERNEL}; \
	    ${IMAKEENV} ${IMAKE_INSTALL:S/METALOG/kernel.premeta/} \
	    ${IMAKE_MTREE} PATH=${TMPPATH} ${MAKE} KERNEL=${INSTKERNNAME} \
	    DESTDIR=${INSTALL_DDIR}/kernel \
	    ${.TARGET:S/distributekernel/install/}
.if defined(NO_ROOT)
	sed -e 's|^./kernel|.|' ${DESTDIR}/${DISTDIR}/kernel.premeta > \
	    ${DESTDIR}/${DISTDIR}/kernel.meta
.endif
.for _kernel in ${BUILDKERNELS:S/${INSTALLKERNEL}//}
.if defined(NO_ROOT)
	echo "#${MTREE_MAGIC}" > ${DESTDIR}/${DISTDIR}/kernel.${_kernel}.premeta
.endif
	cd ${KRNLOBJDIR}/${_kernel}; \
	    ${IMAKEENV} ${IMAKE_INSTALL:S/METALOG/kernel.${_kernel}.premeta/} \
	    ${IMAKE_MTREE} PATH=${TMPPATH} ${MAKE} \
	    KERNEL=${INSTKERNNAME}.${_kernel} \
	    DESTDIR=${INSTALL_DDIR}/kernel.${_kernel} \
	    ${.TARGET:S/distributekernel/install/}
.if defined(NO_ROOT)
	sed -e 's|^./kernel|.|' \
	    ${DESTDIR}/${DISTDIR}/kernel.${_kernel}.premeta > \
	    ${DESTDIR}/${DISTDIR}/kernel.${_kernel}.meta
.endif
.endfor

packagekernel:
.if defined(NO_ROOT)
	cd ${DESTDIR}/${DISTDIR}/kernel; \
	    tar cvJf ${DESTDIR}/${DISTDIR}/kernel.txz \
	    @${DESTDIR}/${DISTDIR}/kernel.meta
.for _kernel in ${BUILDKERNELS:S/${INSTALLKERNEL}//}
	cd ${DESTDIR}/${DISTDIR}/kernel.${_kernel}; \
	    tar cvJf ${DESTDIR}/${DISTDIR}/kernel.${_kernel}.txz \
	    @${DESTDIR}/${DISTDIR}/kernel.${_kernel}.meta
.endfor
.else
	cd ${DESTDIR}/${DISTDIR}/kernel; \
	    tar cvJf ${DESTDIR}/${DISTDIR}/kernel.txz .
.for _kernel in ${BUILDKERNELS:S/${INSTALLKERNEL}//}
	cd ${DESTDIR}/${DISTDIR}/kernel.${_kernel}; \
	    tar cvJf ${DESTDIR}/${DISTDIR}/kernel.${_kernel}.txz .
.endfor
.endif

#
# doxygen
#
# Build the API documentation with doxygen
#
doxygen:
	@if [ ! -x `/usr/bin/which doxygen` ]; then \
		echo "You need doxygen (devel/doxygen) to generate the API documentation of the kernel." | /usr/bin/fmt; \
		exit 1; \
	fi
	cd ${.CURDIR}/tools/kerneldoc/subsys && ${MAKE} obj all

#
# update
#
# Update the source tree(s), by running svn/svnup to update to the
# latest copy.
#
update:
.if (defined(CVS_UPDATE) || defined(SUP_UPDATE)) && !defined(SVN_UPDATE)
	@echo "--------------------------------------------------------------"
	@echo "CVS_UPDATE and SUP_UPDATE are no longer supported."
	@echo "Please see: https://wiki.freebsd.org/CvsIsDeprecated"
	@echo "--------------------------------------------------------------"
	@exit 1
.endif
.if defined(SVN_UPDATE)
	@echo "--------------------------------------------------------------"
	@echo ">>> Updating ${.CURDIR} using Subversion"
	@echo "--------------------------------------------------------------"
	@(cd ${.CURDIR} && ${SVN} update ${SVNFLAGS})
.endif

#
# ------------------------------------------------------------------------
#
# From here onwards are utility targets used by the 'make world' and
# related targets.  If your 'world' breaks, you may like to try to fix
# the problem and manually run the following targets to attempt to
# complete the build.  Beware, this is *not* guaranteed to work, you
# need to have a pretty good grip on the current state of the system
# to attempt to manually finish it.  If in doubt, 'make world' again.
#

#
# legacy: Build compatibility shims for the next three targets
#
legacy:
.if ${BOOTSTRAPPING} < 800107 && ${BOOTSTRAPPING} != 0
	@echo "ERROR: Source upgrades from versions prior to 8.0 not supported."; \
	false
.endif
.for _tool in tools/build
	${_+_}@${ECHODIR} "===> ${_tool} (obj,includes,depend,all,install)"; \
	    cd ${.CURDIR}/${_tool} && \
	    ${MAKE} DIRPRFX=${_tool}/ obj && \
	    ${MAKE} DIRPRFX=${_tool}/ DESTDIR=${MAKEOBJDIRPREFIX}/legacy includes && \
	    ${MAKE} DIRPRFX=${_tool}/ depend && \
	    ${MAKE} DIRPRFX=${_tool}/ all && \
	    ${MAKE} DIRPRFX=${_tool}/ DESTDIR=${MAKEOBJDIRPREFIX}/legacy install
.endfor

#
# bootstrap-tools: Build tools needed for compatibility
#
.if ${MK_GAMES} != "no"
_strfile=	games/fortune/strfile
.endif

.if ${MK_CXX} != "no"
_gperf=		gnu/usr.bin/gperf
.endif

.if ${MK_GROFF} != "no"
_groff=		gnu/usr.bin/groff
.endif

.if ${MK_VT} != "no"
_vtfontcvt=	usr.bin/vtfontcvt
.endif

.if ${BOOTSTRAPPING} < 900002
_sed=		usr.bin/sed
.endif

.if ${BOOTSTRAPPING} < 1000002
_m4=		lib/libohash \
		usr.bin/m4
.endif

.if ${BOOTSTRAPPING} < 1000013
_yacc=		lib/liby \
		usr.bin/yacc
.endif

.if ${BOOTSTRAPPING} < 1000014
_crunch=	usr.sbin/crunch
.endif

.if ${BOOTSTRAPPING} < 1000026
_nmtree=	lib/libnetbsd \
		usr.sbin/nmtree
.endif

.if ${BOOTSTRAPPING} < 1000027
_cat=		bin/cat
.endif

.if ${BOOTSTRAPPING} < 1000033
_lex=		usr.bin/lex
.endif

.if ${BOOTSTRAPPING} >= 900040 && ${BOOTSTRAPPING} < 900041
_awk=		usr.bin/awk
.endif

.if ${MK_BSNMP} != "no"
_gensnmptree=	usr.sbin/bsnmpd/gensnmptree
.endif

# We need to build tblgen when we're building clang either as
# the bootstrap compiler, or as the part of the normal build.
.if ${MK_CLANG_BOOTSTRAP} != "no" || ${MK_CLANG} != "no"
_clang_tblgen= \
	lib/clang/libllvmsupport \
	lib/clang/libllvmtablegen \
	usr.bin/clang/tblgen \
	usr.bin/clang/clang-tblgen
.endif

# dtrace tools are required for older bootstrap env and cross-build
# pre libdwarf
.if ${MK_CDDL} != "no" && (${BOOTSTRAPPING} < 1100006 \
      || (${MACHINE} != ${TARGET} || ${MACHINE_ARCH} != ${TARGET_ARCH}))
_dtrace_tools= cddl/usr.bin/sgsmsg cddl/lib/libctf lib/libelf \
    lib/libdwarf cddl/usr.bin/ctfconvert cddl/usr.bin/ctfmerge
.endif

# Default to building the GPL DTC, but build the BSDL one if users explicitly
# request it.
_dtc= usr.bin/dtc
.if ${MK_GPL_DTC} != "no"
_dtc= gnu/usr.bin/dtc
.endif

.if ${MK_KERBEROS} != "no"
_kerberos5_bootstrap_tools= \
	kerberos5/tools/make-roken \
	kerberos5/lib/libroken \
	kerberos5/lib/libvers \
	kerberos5/tools/asn1_compile \
	kerberos5/tools/slc \
	usr.bin/compile_et
.endif

#	Please document (add comment) why something is in 'bootstrap-tools'.
#	Try to bound the building of the bootstrap-tool to just the
#	FreeBSD versions that need the tool built at this stage of the build.
bootstrap-tools: .MAKE
.for _tool in \
    ${_clang_tblgen} \
    ${_kerberos5_bootstrap_tools} \
    ${_dtrace_tools} \
    ${_strfile} \
    ${_gperf} \
    ${_groff} \
    ${_dtc} \
    ${_awk} \
    ${_cat} \
    usr.bin/lorder \
    usr.bin/makewhatis \
    usr.bin/rpcgen \
    ${_sed} \
    ${_yacc} \
    ${_m4} \
    ${_lex} \
    lib/libmd \
    usr.bin/xinstall \
    ${_gensnmptree} \
    usr.sbin/config \
    ${_crunch} \
    ${_nmtree} \
    ${_vtfontcvt}
	${_+_}@${ECHODIR} "===> ${_tool} (obj,depend,all,install)"; \
		cd ${.CURDIR}/${_tool} && \
		${MAKE} DIRPRFX=${_tool}/ obj && \
		${MAKE} DIRPRFX=${_tool}/ depend && \
		${MAKE} DIRPRFX=${_tool}/ all && \
		${MAKE} DIRPRFX=${_tool}/ DESTDIR=${MAKEOBJDIRPREFIX}/legacy install
.endfor

#
# build-tools: Build special purpose build tools
#
.if !defined(NO_SHARE)
_share=	share/syscons/scrnmaps
.endif

.if ${MK_GCC} != "no"
_gcc_tools= gnu/usr.bin/cc/cc_tools
.endif

.if ${MK_RESCUE} != "no"
_rescue= rescue/rescue
.endif

build-tools: .MAKE
.for _tool in \
    bin/csh \
    bin/sh \
    ${_rescue} \
    ${LOCAL_TOOL_DIRS} \
    lib/ncurses/ncurses \
    lib/ncurses/ncursesw \
    ${_share} \
    usr.bin/awk \
    lib/libmagic \
    usr.bin/mkesdb_static \
    usr.bin/mkcsmapper_static \
    usr.bin/vi/catalog
	${_+_}@${ECHODIR} "===> ${_tool} (obj,build-tools)"; \
		cd ${.CURDIR}/${_tool} && \
		${MAKE} DIRPRFX=${_tool}/ obj && \
		${MAKE} DIRPRFX=${_tool}/ build-tools
.endfor
.for _tool in \
    ${_gcc_tools}
	${_+_}@${ECHODIR} "===> ${_tool} (obj,depend,all)"; \
		cd ${.CURDIR}/${_tool} && \
		${MAKE} DIRPRFX=${_tool}/ obj && \
		${MAKE} DIRPRFX=${_tool}/ depend && \
		${MAKE} DIRPRFX=${_tool}/ all
.endfor
<<<<<<< HEAD
	# usr.bin/vi is required to process files in share/termcap
.if !defined(NO_SHARE)
.for _tool in \
    usr.bin/vi
	${_+_}@${ECHODIR} "===> ${_tool} (obj,depend,all,install)"; \
		cd ${.CURDIR}/${_tool} && \
		${MAKE} DIRPRFX=${_tool}/ obj && \
		${MAKE} DIRPRFX=${_tool}/ depend MK_MAN=no SUBDIR= && \
		${MAKE} DIRPRFX=${_tool}/ all MK_MAN=no SUBDIR= && \
		${MAKE} DIRPRFX=${_tool}/ install MK_MAN=no SUBDIR= DESTDIR=${WORLDTMP}/
.endfor
.endif
=======
>>>>>>> 7f353ddd

#
# kernel-tools: Build kernel-building tools
#
kernel-tools: .MAKE
	mkdir -p ${MAKEOBJDIRPREFIX}/usr
	mtree -deU -f ${.CURDIR}/etc/mtree/BSD.usr.dist \
	    -p ${MAKEOBJDIRPREFIX}/usr >/dev/null

#
# cross-tools: Build cross-building tools
#
.if ${TARGET_ARCH} != ${MACHINE_ARCH}
.if ${TARGET_ARCH} == "amd64" || ${TARGET_ARCH} == "i386"
_btxld=		usr.sbin/btxld
.endif
.endif
.if ${TARGET_ARCH} != ${MACHINE_ARCH}
.if ${MK_RESCUE} != "no" || defined(RELEASEDIR)
_crunchide=	usr.sbin/crunch/crunchide
.endif
.if ${TARGET_ARCH} == "i386" && defined(RELEASEDIR)
_kgzip=		usr.sbin/kgzip
.endif
.endif

# If we're given an XAS, don't build binutils.
.if ${XAS:M/*} == "" && ${MK_BINUTILS_BOOTSTRAP} != "no"
_binutils=	gnu/usr.bin/binutils
.if ${MK_ELFTOOLCHAIN_TOOLS} != "no"
_elftctools=	lib/libelftc \
		usr.bin/addr2line \
		usr.bin/elfcopy \
		usr.bin/nm \
		usr.bin/size \
		usr.bin/strings
.endif
.endif

# If an full path to an external cross compiler is given, don't build
# a cross compiler.
.if ${XCC:M/*} == "" && ${MK_CROSS_COMPILER} != "no"
.if ${MK_CLANG_BOOTSTRAP} != "no"
_clang=		usr.bin/clang
_clang_libs=	lib/clang
.endif
.if ${MK_GCC_BOOTSTRAP} != "no"
_cc=		gnu/usr.bin/cc
.endif
.endif

cross-tools: .MAKE
.for _tool in \
    ${_clang_libs} \
    ${_clang} \
    ${_binutils} \
    ${_elftctools} \
    ${_cc} \
    usr.bin/xlint/lint1 usr.bin/xlint/lint2 usr.bin/xlint/xlint \
    ${_btxld} \
    ${_crunchide} \
    ${_kgzip} \
    sys/boot/usb/tools
	${_+_}@${ECHODIR} "===> ${_tool} (obj,depend,all,install)"; \
		cd ${.CURDIR}/${_tool} && \
		${MAKE} DIRPRFX=${_tool}/ obj && \
		${MAKE} DIRPRFX=${_tool}/ depend && \
		${MAKE} DIRPRFX=${_tool}/ all && \
		${MAKE} DIRPRFX=${_tool}/ DESTDIR=${MAKEOBJDIRPREFIX} install
.endfor

NXBENV=		MAKEOBJDIRPREFIX=${OBJTREE}/nxb \
		INSTALL="sh ${.CURDIR}/tools/install.sh" \
		VERSION="${VERSION}"
NXBMAKE=	${NXBENV} ${MAKE} \
		TBLGEN=${OBJTREE}/nxb-bin/usr/bin/tblgen \
		CLANG_TBLGEN=${OBJTREE}/nxb-bin/usr/bin/clang-tblgen \
		MACHINE=${TARGET} MACHINE_ARCH=${TARGET_ARCH} \
		MK_GDB=no MK_TESTS=no \
		SSP_CFLAGS= \
		MK_HTML=no MK_INFO=no NO_LINT=yes MK_MAN=no \
		-DNO_PIC MK_PROFILE=no -DNO_SHARED \
		-DNO_CPU_CFLAGS MK_WARNS=no MK_CTF=no \
		MK_CLANG_FULL=no MK_LLDB=no

native-xtools: .MAKE
	mkdir -p ${OBJTREE}/nxb-bin/bin
	mkdir -p ${OBJTREE}/nxb-bin/sbin
	mkdir -p ${OBJTREE}/nxb-bin/usr
	mtree -deU -f ${.CURDIR}/etc/mtree/BSD.usr.dist \
	    -p ${OBJTREE}/nxb-bin/usr >/dev/null
	mtree -deU -f ${.CURDIR}/etc/mtree/BSD.include.dist \
	    -p ${OBJTREE}/nxb-bin/usr/include >/dev/null
.for _tool in \
    bin/cat \
    bin/chmod \
    bin/cp \
    bin/csh \
    bin/echo \
    bin/expr \
    bin/hostname \
    bin/ln \
    bin/ls \
    bin/mkdir \
    bin/mv \
    bin/ps \
    bin/realpath \
    bin/rm \
    bin/rmdir \
    bin/sh \
    bin/sleep \
    ${_clang_tblgen} \
    usr.bin/ar \
    ${_binutils} \
    ${_elftctools} \
    ${_cc} \
    ${_gcc_tools} \
    ${_clang_libs} \
    ${_clang} \
    sbin/md5 \
    sbin/sysctl \
    gnu/usr.bin/diff \
    usr.bin/awk \
    usr.bin/basename \
    usr.bin/bmake \
    usr.bin/bzip2 \
    usr.bin/cmp \
    usr.bin/dirname \
    usr.bin/env \
    usr.bin/fetch \
    usr.bin/find \
    usr.bin/grep \
    usr.bin/gzip \
    usr.bin/id \
    usr.bin/lex \
    usr.bin/lorder \
    usr.bin/mktemp \
    usr.bin/mt \
    usr.bin/patch \
    usr.bin/sed \
    usr.bin/sort \
    usr.bin/tar \
    usr.bin/touch \
    usr.bin/tr \
    usr.bin/true \
    usr.bin/uniq \
    usr.bin/unzip \
    usr.bin/xargs \
    usr.bin/xinstall \
    usr.bin/xz \
    usr.bin/yacc \
    usr.sbin/chown
	${_+_}@${ECHODIR} "===> ${_tool} (obj,depend,all,install)"; \
		cd ${.CURDIR}/${_tool} && \
		${NXBMAKE} DIRPRFX=${_tool}/ obj && \
		${NXBMAKE} DIRPRFX=${_tool}/ depend && \
		${NXBMAKE} DIRPRFX=${_tool}/ all && \
		${NXBMAKE} DIRPRFX=${_tool}/ DESTDIR=${OBJTREE}/nxb-bin install
.endfor

#
# hierarchy - ensure that all the needed directories are present
#
hierarchy hier: .MAKE
	cd ${.CURDIR}/etc && ${HMAKE} distrib-dirs

#
# libraries - build all libraries, and install them under ${DESTDIR}.
#
# The list of libraries with dependents (${_prebuild_libs}) and their
# interdependencies (__L) are built automatically by the
# ${.CURDIR}/tools/make_libdeps.sh script.
#
libraries: .MAKE
	cd ${.CURDIR} && \
	    ${MAKE} -f Makefile.inc1 _prereq_libs && \
	    ${MAKE} -f Makefile.inc1 _startup_libs && \
	    ${MAKE} -f Makefile.inc1 _prebuild_libs && \
	    ${MAKE} -f Makefile.inc1 _generic_libs

#
# static libgcc.a prerequisite for shared libc
#
_prereq_libs= gnu/lib/libssp/libssp_nonshared gnu/lib/libgcc lib/libcompiler_rt

# These dependencies are not automatically generated:
#
# gnu/lib/csu, gnu/lib/libgcc, lib/csu and lib/libc must be built before
# all shared libraries for ELF.
#
_startup_libs=	gnu/lib/csu
.if exists(${.CURDIR}/lib/csu/${MACHINE_ARCH}-elf)
_startup_libs+=	lib/csu/${MACHINE_ARCH}-elf
.elif exists(${.CURDIR}/lib/csu/${MACHINE_ARCH})
_startup_libs+=	lib/csu/${MACHINE_ARCH}
.else
_startup_libs+=	lib/csu/${MACHINE_CPUARCH}
.endif
_startup_libs+=	gnu/lib/libgcc
_startup_libs+=	lib/libcompiler_rt
_startup_libs+=	lib/libc
_startup_libs+=	lib/libc_nonshared
.if ${MK_LIBCPLUSPLUS} != "no"
_startup_libs+=	lib/libcxxrt
.endif

gnu/lib/libgcc__L: lib/libc__L
gnu/lib/libgcc__L: lib/libc_nonshared__L
.if ${MK_LIBCPLUSPLUS} != "no"
lib/libcxxrt__L: gnu/lib/libgcc__L
.endif

_prebuild_libs=	${_kerberos5_lib_libasn1} \
		${_kerberos5_lib_libhdb} \
		${_kerberos5_lib_libheimbase} \
		${_kerberos5_lib_libheimntlm} \
		${_kerberos5_lib_libheimsqlite} \
		${_kerberos5_lib_libheimipcc} \
		${_kerberos5_lib_libhx509} ${_kerberos5_lib_libkrb5} \
		${_kerberos5_lib_libroken} \
		${_kerberos5_lib_libwind} \
		lib/libbz2 ${_libcom_err} lib/libcrypt \
		lib/libelf lib/libexpat \
		lib/libfigpar \
		${_lib_libgssapi} \
		lib/libkiconv lib/libkvm lib/liblzma lib/libmd lib/libnv \
		${_lib_libcapsicum} \
		lib/ncurses/ncurses lib/ncurses/ncursesw \
		lib/libopie lib/libpam ${_lib_libthr} \
		lib/libradius lib/libsbuf lib/libtacplus \
		lib/libgeom \
		${_cddl_lib_libumem} ${_cddl_lib_libnvpair} \
		${_cddl_lib_libuutil} \
		${_cddl_lib_libavl} \
		${_cddl_lib_libzfs_core} \
		${_cddl_lib_libctf} \
		lib/libutil lib/libpjdlog ${_lib_libypclnt} lib/libz lib/msun \
		${_secure_lib_libcrypto} ${_lib_libldns} \
		${_secure_lib_libssh} ${_secure_lib_libssl} \
		gnu/lib/libdialog
.if ${MK_GNUCXX} != "no"
_prebuild_libs+= gnu/lib/libstdc++ gnu/lib/libsupc++
gnu/lib/libstdc++__L: lib/msun__L
gnu/lib/libsupc++__L: gnu/lib/libstdc++__L
.endif

lib/libgeom__L: lib/libexpat__L

.if ${MK_LIBTHR} != "no"
_lib_libthr=	lib/libthr
.endif

.if ${MK_OFED} != "no"
_ofed_lib=	contrib/ofed/usr.lib/
.endif

.if ${MK_CASPER} != "no"
_lib_libcapsicum=lib/libcapsicum
.endif

lib/libcapsicum__L: lib/libnv__L
lib/libpjdlog__L: lib/libutil__L

_generic_libs=	${_cddl_lib} gnu/lib ${_kerberos5_lib} lib ${_secure_lib} usr.bin/lex/lib ${_ofed_lib}
.for _DIR in ${LOCAL_LIB_DIRS}
.if exists(${.CURDIR}/${_DIR}/Makefile)
_generic_libs+= ${_DIR}
.endif
.endfor

lib/libopie__L lib/libtacplus__L: lib/libmd__L

.if ${MK_CDDL} != "no"
_cddl_lib_libumem= cddl/lib/libumem
_cddl_lib_libnvpair= cddl/lib/libnvpair
_cddl_lib_libavl= cddl/lib/libavl
_cddl_lib_libuutil= cddl/lib/libuutil
_cddl_lib_libzfs_core= cddl/lib/libzfs_core
_cddl_lib_libctf= cddl/lib/libctf
_cddl_lib= cddl/lib
cddl/lib/libzfs_core__L: cddl/lib/libnvpair__L
cddl/lib/libzfs__L: lib/libgeom__L
cddl/lib/libctf__L: lib/libz__L
.endif

.if ${MK_CRYPT} != "no"
.if ${MK_OPENSSL} != "no"
_secure_lib_libcrypto= secure/lib/libcrypto
_secure_lib_libssl= secure/lib/libssl
lib/libradius__L secure/lib/libssl__L: secure/lib/libcrypto__L
.if ${MK_LDNS} != "no"
_lib_libldns= lib/libldns
lib/libldns__L: secure/lib/libcrypto__L
.endif
.if ${MK_OPENSSH} != "no"
_secure_lib_libssh= secure/lib/libssh
secure/lib/libssh__L: lib/libz__L secure/lib/libcrypto__L lib/libcrypt__L
.if ${MK_LDNS} != "no"
secure/lib/libssh__L: lib/libldns__L
.endif
.if ${MK_KERBEROS_SUPPORT} != "no"
secure/lib/libssh__L: lib/libgssapi__L kerberos5/lib/libkrb5__L \
    kerberos5/lib/libhx509__L kerberos5/lib/libasn1__L lib/libcom_err__L \
    lib/libmd__L kerberos5/lib/libroken__L
.endif
.endif
.endif
_secure_lib=	secure/lib
.endif

.if ${MK_KERBEROS} != "no"
kerberos5/lib/libasn1__L: lib/libcom_err__L kerberos5/lib/libroken__L
kerberos5/lib/libhdb__L: kerberos5/lib/libasn1__L lib/libcom_err__L \
    kerberos5/lib/libkrb5__L kerberos5/lib/libroken__L \
    kerberos5/lib/libwind__L kerberos5/lib/libheimsqlite__L 
kerberos5/lib/libheimntlm__L: secure/lib/libcrypto__L kerberos5/lib/libkrb5__L \
    kerberos5/lib/libroken__L lib/libcom_err__L
kerberos5/lib/libhx509__L: kerberos5/lib/libasn1__L lib/libcom_err__L \
    secure/lib/libcrypto__L kerberos5/lib/libroken__L kerberos5/lib/libwind__L
kerberos5/lib/libkrb5__L: kerberos5/lib/libasn1__L lib/libcom_err__L \
    lib/libcrypt__L secure/lib/libcrypto__L kerberos5/lib/libhx509__L \
    kerberos5/lib/libroken__L kerberos5/lib/libwind__L \
    kerberos5/lib/libheimbase__L kerberos5/lib/libheimipcc__L
kerberos5/lib/libroken__L: lib/libcrypt__L
kerberos5/lib/libwind__L: kerberos5/lib/libroken__L lib/libcom_err__L
kerberos5/lib/libheimbase__L: lib/libthr__L
kerberos5/lib/libheimipcc__L: kerberos5/lib/libroken__L kerberos5/lib/libheimbase__L lib/libthr__L
kerberos5/lib/libheimsqlite__L: lib/libthr__L
.endif

.if ${MK_GSSAPI} != "no"
_lib_libgssapi=	lib/libgssapi
.endif

.if ${MK_KERBEROS} != "no"
_kerberos5_lib=	kerberos5/lib
_kerberos5_lib_libasn1= kerberos5/lib/libasn1
_kerberos5_lib_libhdb= kerberos5/lib/libhdb
_kerberos5_lib_libheimbase= kerberos5/lib/libheimbase
_kerberos5_lib_libkrb5= kerberos5/lib/libkrb5
_kerberos5_lib_libhx509= kerberos5/lib/libhx509
_kerberos5_lib_libroken= kerberos5/lib/libroken
_kerberos5_lib_libheimntlm= kerberos5/lib/libheimntlm
_kerberos5_lib_libheimsqlite= kerberos5/lib/libheimsqlite
_kerberos5_lib_libheimipcc= kerberos5/lib/libheimipcc
_kerberos5_lib_libwind= kerberos5/lib/libwind
_libcom_err= lib/libcom_err
.endif

.if ${MK_NIS} != "no"
_lib_libypclnt=	lib/libypclnt
.endif

.if ${MK_OPENSSL} == "no"
lib/libradius__L: lib/libmd__L
.endif

gnu/lib/libdialog__L: lib/msun__L lib/ncurses/ncursesw__L

.for _lib in ${_prereq_libs}
${_lib}__PL: .PHONY .MAKE
.if exists(${.CURDIR}/${_lib})
	${_+_}@${ECHODIR} "===> ${_lib} (obj,depend,all,install)"; \
		cd ${.CURDIR}/${_lib} && \
		${MAKE} MK_TESTS=no DIRPRFX=${_lib}/ obj && \
		${MAKE} MK_TESTS=no DIRPRFX=${_lib}/ depend && \
		${MAKE} MK_TESTS=no MK_PROFILE=no -DNO_PIC \
		    DIRPRFX=${_lib}/ all && \
		${MAKE} MK_TESTS=no MK_PROFILE=no -DNO_PIC \
		    DIRPRFX=${_lib}/ install
.endif
.endfor

.for _lib in ${_startup_libs} ${_prebuild_libs:Nlib/libpam} ${_generic_libs}
${_lib}__L: .PHONY .MAKE
.if exists(${.CURDIR}/${_lib})
	${_+_}@${ECHODIR} "===> ${_lib} (obj,depend,all,install)"; \
		cd ${.CURDIR}/${_lib} && \
		${MAKE} MK_TESTS=no DIRPRFX=${_lib}/ obj && \
		${MAKE} MK_TESTS=no DIRPRFX=${_lib}/ depend && \
		${MAKE} MK_TESTS=no DIRPRFX=${_lib}/ all && \
		${MAKE} MK_TESTS=no DIRPRFX=${_lib}/ install
.endif
.endfor

# libpam is special: we need to build static PAM modules before
# static PAM library, and dynamic PAM library before dynamic PAM
# modules.
lib/libpam__L: .PHONY .MAKE
	${_+_}@${ECHODIR} "===> lib/libpam (obj,depend,all,install)"; \
		cd ${.CURDIR}/lib/libpam && \
		${MAKE} MK_TESTS=no DIRPRFX=lib/libpam/ obj && \
		${MAKE} MK_TESTS=no DIRPRFX=lib/libpam/ depend && \
		${MAKE} MK_TESTS=no DIRPRFX=lib/libpam/ \
		    -D_NO_LIBPAM_SO_YET all && \
		${MAKE} MK_TESTS=no DIRPRFX=lib/libpam/ \
		    -D_NO_LIBPAM_SO_YET install

_prereq_libs: ${_prereq_libs:S/$/__PL/}
_startup_libs: ${_startup_libs:S/$/__L/}
_prebuild_libs: ${_prebuild_libs:S/$/__L/}
_generic_libs: ${_generic_libs:S/$/__L/}

.for __target in all clean cleandepend cleandir depend includes obj
.for entry in ${SUBDIR}
${entry}.${__target}__D: .PHONY .MAKE
	${_+_}@set -e; if test -d ${.CURDIR}/${entry}.${MACHINE_ARCH}; then \
		${ECHODIR} "===> ${DIRPRFX}${entry}.${MACHINE_ARCH} (${__target})"; \
		edir=${entry}.${MACHINE_ARCH}; \
		cd ${.CURDIR}/$${edir}; \
	else \
		${ECHODIR} "===> ${DIRPRFX}${entry} (${__target})"; \
		edir=${entry}; \
		cd ${.CURDIR}/$${edir}; \
	fi; \
	${MAKE} ${__target} DIRPRFX=${DIRPRFX}$${edir}/
.endfor
par-${__target}: ${SUBDIR:S/$/.${__target}__D/}
.endfor

.include <bsd.subdir.mk>

.if make(check-old) || make(check-old-dirs) || \
    make(check-old-files) || make(check-old-libs) || \
    make(delete-old) || make(delete-old-dirs) || \
    make(delete-old-files) || make(delete-old-libs)

#
# check for / delete old files section
#

.include "ObsoleteFiles.inc"

OLD_LIBS_MESSAGE="Please be sure no application still uses those libraries, \
else you can not start such an application. Consult UPDATING for more \
information regarding how to cope with the removal/revision bump of a \
specific library."

.if !defined(BATCH_DELETE_OLD_FILES)
RM_I=-i
.else
RM_I=-v
.endif

delete-old-files:
	@echo ">>> Removing old files (only deletes safe to delete libs)"
# Ask for every old file if the user really wants to remove it.
# It's annoying, but better safe than sorry.
# NB: We cannot pass the list of OLD_FILES as a parameter because the
# argument list will get too long. Using .for/.endfor make "loops" will make
# the Makefile parser segfault.
	@exec 3<&0; \
	cd ${.CURDIR}; \
	${MAKE} -f ${.CURDIR}/Makefile.inc1 ${.MAKEFLAGS} ${.TARGET} \
	    -V OLD_FILES -V "OLD_FILES:Musr/share/*.gz:R" | xargs -n1 | \
	while read file; do \
		if [ -f "${DESTDIR}/$${file}" -o -L "${DESTDIR}/$${file}" ]; then \
			chflags noschg "${DESTDIR}/$${file}" 2>/dev/null || true; \
			rm ${RM_I} "${DESTDIR}/$${file}" <&3; \
		fi; \
	done
# Remove catpages without corresponding manpages.
	@exec 3<&0; \
	find ${DESTDIR}/usr/share/man/cat* ! -type d | \
	sed -ep -e's:${DESTDIR}/usr/share/man/cat:${DESTDIR}/usr/share/man/man:' | \
	while read catpage; do \
		read manpage; \
		if [ ! -e "$${manpage}" ]; then \
			rm ${RM_I} $${catpage} <&3; \
	        fi; \
	done
	@echo ">>> Old files removed"

check-old-files:
	@echo ">>> Checking for old files"
	@cd ${.CURDIR}; \
	${MAKE} -f ${.CURDIR}/Makefile.inc1 ${.MAKEFLAGS} ${.TARGET} \
	    -V OLD_FILES -V "OLD_FILES:Musr/share/*.gz:R" | xargs -n1 | \
	while read file; do \
		if [ -f "${DESTDIR}/$${file}" -o -L "${DESTDIR}/$${file}" ]; then \
		 	echo "${DESTDIR}/$${file}"; \
		fi; \
	done
# Check for catpages without corresponding manpages.
	@find ${DESTDIR}/usr/share/man/cat* ! -type d | \
	sed -ep -e's:${DESTDIR}/usr/share/man/cat:${DESTDIR}/usr/share/man/man:' | \
	while read catpage; do \
		read manpage; \
		if [ ! -e "$${manpage}" ]; then \
			echo $${catpage}; \
	        fi; \
	done

delete-old-libs:
	@echo ">>> Removing old libraries"
	@echo "${OLD_LIBS_MESSAGE}" | fmt
	@exec 3<&0; \
	cd ${.CURDIR}; \
	${MAKE} -f ${.CURDIR}/Makefile.inc1 ${.MAKEFLAGS} ${.TARGET} \
	    -V OLD_LIBS | xargs -n1 | \
	while read file; do \
		if [ -f "${DESTDIR}/$${file}" -o -L "${DESTDIR}/$${file}" ]; then \
			chflags noschg "${DESTDIR}/$${file}" 2>/dev/null || true; \
			rm ${RM_I} "${DESTDIR}/$${file}" <&3; \
		fi; \
		for ext in debug symbols; do \
		  if ! [ -e "${DESTDIR}/$${file}" ] && [ -f \
		      "${DESTDIR}${DEBUGDIR}/$${file}.$${ext}" ]; then \
			  rm ${RM_I} "${DESTDIR}${DEBUGDIR}/$${file}.$${ext}" \
			      <&3; \
		  fi; \
		done; \
	done
	@echo ">>> Old libraries removed"

check-old-libs:
	@echo ">>> Checking for old libraries"
	@cd ${.CURDIR}; \
	${MAKE} -f ${.CURDIR}/Makefile.inc1 ${.MAKEFLAGS} ${.TARGET} \
	    -V OLD_LIBS | xargs -n1 | \
	while read file; do \
		if [ -f "${DESTDIR}/$${file}" -o -L "${DESTDIR}/$${file}" ]; then \
			echo "${DESTDIR}/$${file}"; \
		fi; \
		for ext in debug symbols; do \
		  if [ -f "${DESTDIR}${DEBUGDIR}/$${file}.$${ext}" ]; then \
			  echo "${DESTDIR}${DEBUGDIR}/$${file}.$${ext}"; \
		  fi; \
		done; \
	done

delete-old-dirs:
	@echo ">>> Removing old directories"
	@cd ${.CURDIR}; \
	${MAKE} -f ${.CURDIR}/Makefile.inc1 ${.MAKEFLAGS} ${.TARGET} \
	    -V OLD_DIRS | xargs -n1 | sort -r | \
	while read dir; do \
		if [ -d "${DESTDIR}/$${dir}" ]; then \
			rmdir -v "${DESTDIR}/$${dir}" || true; \
		elif [ -L "${DESTDIR}/$${dir}" ]; then \
			echo "${DESTDIR}/$${dir} is a link, please remove everything manually."; \
		fi; \
	done
	@echo ">>> Old directories removed"

check-old-dirs:
	@echo ">>> Checking for old directories"
	@cd ${.CURDIR}; \
	${MAKE} -f ${.CURDIR}/Makefile.inc1 ${.MAKEFLAGS} ${.TARGET} \
	    -V OLD_DIRS | xargs -n1 | \
	while read dir; do \
		if [ -d "${DESTDIR}/$${dir}" ]; then \
			echo "${DESTDIR}/$${dir}"; \
		elif [ -L "${DESTDIR}/$${dir}" ]; then \
			echo "${DESTDIR}/$${dir} is a link, please remove everything manually."; \
		fi; \
	done

delete-old: delete-old-files delete-old-dirs
	@echo "To remove old libraries run '${MAKE} delete-old-libs'."

check-old: check-old-files check-old-libs check-old-dirs
	@echo "To remove old files and directories run '${MAKE} delete-old'."
	@echo "To remove old libraries run '${MAKE} delete-old-libs'."

.endif

#
# showconfig - show build configuration.
#
showconfig:
	@(${MAKE} -n -f ${.CURDIR}/sys/conf/kern.opts.mk -V dummy -dg1; \
	  ${MAKE} -n -f ${.CURDIR}/share/mk/src.opts.mk -V dummy -dg1) 2>&1 | grep ^MK_ | sort -u

.if !empty(KRNLOBJDIR) && !empty(KERNCONF)
DTBOUTPUTPATH= ${KRNLOBJDIR}/${KERNCONF}/

.if !defined(FDT_DTS_FILE) || empty(FDT_DTS_FILE)
.if exists(${KERNCONFDIR}/${KERNCONF})
FDT_DTS_FILE!= awk 'BEGIN {FS="="} /^makeoptions[[:space:]]+FDT_DTS_FILE/ {print $$2}' \
	'${KERNCONFDIR}/${KERNCONF}' ; echo
.endif
.endif

.endif

.if !defined(DTBOUTPUTPATH) || !exists(${DTBOUTPUTPATH})
DTBOUTPUTPATH= ${.CURDIR}
.endif

#
# Build 'standalone' Device Tree Blob
#
builddtb:
	@PATH=${TMPPATH} MACHINE=${TARGET} \
	${.CURDIR}/sys/tools/fdt/make_dtb.sh ${.CURDIR}/sys \
	    "${FDT_DTS_FILE}" ${DTBOUTPUTPATH}

###############

.if defined(TARGET) && defined(TARGET_ARCH)

.if ${TARGET} == ${MACHINE} && ${TARGET_ARCH} == ${MACHINE_ARCH}
XDEV_CPUTYPE?=${CPUTYPE}
.else
XDEV_CPUTYPE?=${TARGET_CPUTYPE}
.endif

NOFUN=-DNO_FSCHG MK_HTML=no MK_INFO=no -DNO_LINT \
	MK_MAN=no MK_NLS=no MK_PROFILE=no \
	MK_KERBEROS=no MK_RESCUE=no MK_TESTS=no MK_WARNS=no \
	TARGET=${TARGET} TARGET_ARCH=${TARGET_ARCH} \
	CPUTYPE=${XDEV_CPUTYPE} -DNO_SHARE

XDDIR=${TARGET_ARCH}-freebsd
XDTP?=/usr/${XDDIR}
.if ${XDTP:N/*}
.error XDTP variable should be an absolute path
.endif

CDBENV=MAKEOBJDIRPREFIX=${MAKEOBJDIRPREFIX}/${XDDIR} \
	INSTALL="sh ${.CURDIR}/tools/install.sh"
CDENV= ${CDBENV} \
	_SHLIBDIRPREFIX=${XDDESTDIR} \
	TOOLS_PREFIX=${XDTP}
CD2CFLAGS=-isystem ${XDDESTDIR}/usr/include -L${XDDESTDIR}/usr/lib \
	--sysroot=${XDDESTDIR}/ -B${XDDESTDIR}/usr/libexec \
	-B${XDDESTDIR}/usr/bin -B${XDDESTDIR}/usr/lib
CD2ENV=${CDENV} CC="${CC} ${CD2CFLAGS}" CXX="${CXX} ${CD2CFLAGS}" \
	CPP="${CPP} ${CD2CFLAGS}" \
	MACHINE=${TARGET} MACHINE_ARCH=${TARGET_ARCH}

CDTMP=	${MAKEOBJDIRPREFIX}/${XDDIR}/${.CURDIR}/tmp
CDMAKE=${CDENV} PATH=${CDTMP}/usr/bin:${PATH} ${MAKE} ${NOFUN}
CD2MAKE=${CD2ENV} PATH=${CDTMP}/usr/bin:${XDDESTDIR}/usr/bin:${PATH} ${MAKE} ${NOFUN}
XDDESTDIR=${DESTDIR}/${XDTP}
.if !defined(OSREL)
OSREL!= uname -r | sed -e 's/[-(].*//'
.endif

.ORDER: xdev-build xdev-install xdev-links
xdev: xdev-build xdev-install

.ORDER: _xb-worldtmp _xb-bootstrap-tools _xb-build-tools _xb-cross-tools
xdev-build: _xb-worldtmp _xb-bootstrap-tools _xb-build-tools _xb-cross-tools

_xb-worldtmp:
	mkdir -p ${CDTMP}/usr
	mtree -deU -f ${.CURDIR}/etc/mtree/BSD.usr.dist \
	    -p ${CDTMP}/usr >/dev/null

_xb-bootstrap-tools:
.for _tool in \
    ${_clang_tblgen} \
    ${_gperf}
	${_+_}@${ECHODIR} "===> ${_tool} (obj,depend,all,install)"; \
	cd ${.CURDIR}/${_tool} && \
	${CDMAKE} DIRPRFX=${_tool}/ obj && \
	${CDMAKE} DIRPRFX=${_tool}/ depend && \
	${CDMAKE} DIRPRFX=${_tool}/ all && \
	${CDMAKE} DIRPRFX=${_tool}/ DESTDIR=${CDTMP} install
.endfor

_xb-build-tools:
	${_+_}@cd ${.CURDIR}; \
	${CDBENV} ${MAKE} -f Makefile.inc1 ${NOFUN} build-tools

_xb-cross-tools:
.for _tool in \
    ${_binutils} \
    ${_elftctools} \
    usr.bin/ar \
    ${_clang_libs} \
    ${_clang} \
    ${_cc}
	${_+_}@${ECHODIR} "===> xdev ${_tool} (obj,depend,all)"; \
	cd ${.CURDIR}/${_tool} && \
	${CDMAKE} DIRPRFX=${_tool}/ obj && \
	${CDMAKE} DIRPRFX=${_tool}/ depend && \
	${CDMAKE} DIRPRFX=${_tool}/ all
.endfor

_xi-mtree:
	${_+_}@${ECHODIR} "mtree populating ${XDDESTDIR}"
	mkdir -p ${XDDESTDIR}
	mtree -deU -f ${.CURDIR}/etc/mtree/BSD.root.dist \
	    -p ${XDDESTDIR} >/dev/null
	mtree -deU -f ${.CURDIR}/etc/mtree/BSD.usr.dist \
	    -p ${XDDESTDIR}/usr >/dev/null
	mtree -deU -f ${.CURDIR}/etc/mtree/BSD.include.dist \
	    -p ${XDDESTDIR}/usr/include >/dev/null
.if ${MK_TESTS} != "no"
	mtree -deU -f ${.CURDIR}/etc/mtree/BSD.tests.dist \
	    -p ${XDDESTDIR}/usr >/dev/null
.endif

.ORDER: xdev-build _xi-mtree _xi-cross-tools _xi-includes _xi-libraries
xdev-install: xdev-build _xi-mtree _xi-cross-tools _xi-includes _xi-libraries

_xi-cross-tools:
	@echo "_xi-cross-tools"
.for _tool in \
    ${_binutils} \
    ${_elftctools} \
    usr.bin/ar \
    ${_clang_libs} \
    ${_clang} \
    ${_cc}
	${_+_}@${ECHODIR} "===> xdev ${_tool} (install)"; \
	cd ${.CURDIR}/${_tool}; \
	${CDMAKE} DIRPRFX=${_tool}/ install DESTDIR=${XDDESTDIR}
.endfor

_xi-includes:
	${_+_}cd ${.CURDIR}; ${CD2MAKE} -f Makefile.inc1 par-includes \
		DESTDIR=${XDDESTDIR}

_xi-libraries:
	${_+_}cd ${.CURDIR}; ${CD2MAKE} -f Makefile.inc1 libraries \
		DESTDIR=${XDDESTDIR}

xdev-links:
	${_+_}cd ${XDDESTDIR}/usr/bin; \
	mkdir -p ../../../../usr/bin; \
		for i in *; do \
			ln -sf ../../${XDTP}/usr/bin/$$i \
			    ../../../../usr/bin/${XDDIR}-$$i; \
			ln -sf ../../${XDTP}/usr/bin/$$i \
			    ../../../../usr/bin/${XDDIR}${OSREL}-$$i; \
		done
.else
xdev xdev-build xdev-install xdev-links:
	@echo "*** Error: Both TARGET and TARGET_ARCH must be defined for \"${.TARGET}\" target"
.endif<|MERGE_RESOLUTION|>--- conflicted
+++ resolved
@@ -271,7 +271,9 @@
 		BOOTSTRAPPING=${OSRELDATE} \
 		SSP_CFLAGS= \
 		-DNO_LINT \
-		-DNO_CPU_CFLAGS MK_WARNS=no MK_CTF=no MK_CLANG_FULL=no MK_LLDB=no MK_TESTS=no
+		-DNO_CPU_CFLAGS \
+		MK_WARNS=no MK_CTF=no MK_CLANG_FULL=no MK_LLDB=no MK_MAN=no \
+		MK_SHAREDOCS=no MK_TESTS=no
 
 # cross-tools stage
 XMAKE=		TOOLS_PREFIX=${WORLDTMP} ${BMAKE} \
@@ -433,7 +435,7 @@
 		MK_TESTS=no
 
 LIB32WMAKE=	${LIB32WMAKEENV} ${MAKE} ${LIB32WMAKEFLAGS} \
-		MK_MAN=no MK_INFO=no MK_HTML=no
+		MK_MAN=no MK_INFO=no MK_HTML=no MK_HYPERV=no MK_BHYVE=no
 LIB32IMAKE=	${LIB32WMAKE:NINSTALL=*:NDESTDIR=*:N_LDSCRIPTROOT=*} \
 		MK_TOOLCHAIN=no ${IMAKE_INSTALL}
 .endif
@@ -1391,7 +1393,6 @@
 		${MAKE} DIRPRFX=${_tool}/ depend && \
 		${MAKE} DIRPRFX=${_tool}/ all
 .endfor
-<<<<<<< HEAD
 	# usr.bin/vi is required to process files in share/termcap
 .if !defined(NO_SHARE)
 .for _tool in \
@@ -1404,8 +1405,6 @@
 		${MAKE} DIRPRFX=${_tool}/ install MK_MAN=no SUBDIR= DESTDIR=${WORLDTMP}/
 .endfor
 .endif
-=======
->>>>>>> 7f353ddd
 
 #
 # kernel-tools: Build kernel-building tools
@@ -1635,7 +1634,7 @@
 		${_lib_libcapsicum} \
 		lib/ncurses/ncurses lib/ncurses/ncursesw \
 		lib/libopie lib/libpam ${_lib_libthr} \
-		lib/libradius lib/libsbuf lib/libtacplus \
+		${_lib_libradius} lib/libsbuf lib/libtacplus \
 		lib/libgeom \
 		${_cddl_lib_libumem} ${_cddl_lib_libnvpair} \
 		${_cddl_lib_libuutil} \
@@ -1656,6 +1655,10 @@
 
 .if ${MK_LIBTHR} != "no"
 _lib_libthr=	lib/libthr
+.endif
+
+.if ${MK_RADIUS_SUPPORT} != "no"
+_lib_libradius=	lib/libradius
 .endif
 
 .if ${MK_OFED} != "no"
@@ -2017,6 +2020,7 @@
 NOFUN=-DNO_FSCHG MK_HTML=no MK_INFO=no -DNO_LINT \
 	MK_MAN=no MK_NLS=no MK_PROFILE=no \
 	MK_KERBEROS=no MK_RESCUE=no MK_TESTS=no MK_WARNS=no \
+	MK_VI=no \
 	TARGET=${TARGET} TARGET_ARCH=${TARGET_ARCH} \
 	CPUTYPE=${XDEV_CPUTYPE} -DNO_SHARE
 
